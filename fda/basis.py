--- conflicted
+++ resolved
@@ -2003,7 +2003,6 @@
         coefs = numpy.transpose(numpy.atleast_2d(other))
         return self.copy(coefficients=self.coefficients*coefs)
 
-<<<<<<< HEAD
     def inner_product(self, other, lfd_self=None, lfd_other=None,
                       weights=None):
         r"""Return an inner product matrix given a FDataBasis object.
@@ -2040,9 +2039,6 @@
 
         """
 
-=======
-    def inprod(self, other):
->>>>>>> 8f338b39
         if not _same_domain(self.domain_range, other.domain_range):
             raise ValueError("Both Objects should have the same domain_range")
         if isinstance(other, Basis):
