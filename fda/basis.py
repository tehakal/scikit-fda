--- conflicted
+++ resolved
@@ -2036,7 +2036,7 @@
                                                          other.coefficients),
                                                         axis=0))
 
-<<<<<<< HEAD
+
     def compose(self, fd, *, eval_points=None, **kwargs):
         """Composition of functions.
 
@@ -2061,8 +2061,7 @@
 
         return composition
 
-=======
->>>>>>> a2299e44
+
     def __getitem__(self, key):
         """Return self[key]."""
 
