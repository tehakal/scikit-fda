"""Module for functional data manipulation in a basis system.

Defines functional data object in a basis function system representation and
the corresponding basis classes.

"""

import copy
from abc import ABC, abstractmethod

import matplotlib.pyplot
import numpy
import scipy.integrate
import scipy.interpolate
import scipy.linalg
from numpy import polyder, polyint, polymul, polyval
from scipy.interpolate import PPoly
from scipy.special import binom

from . import grid
from .functional_data import FData, _list_of_arrays
from .lfd import Lfd

__author__ = "Miguel Carbajo Berrocal"
__email__ = "miguel.carbajo@estudiante.uam.es"

MIN_EVAL_SAMPLES = 201

# aux functions
def _polypow(p, n=2):
    if n > 2:
        return polymul(p, _polypow(p, n - 1))
    if n == 2:
        return polymul(p, p)
    elif n == 1:
        return p
    elif n == 0:
        return [1]
    else:
        raise ValueError("n must be greater than 0.")


def _check_domain(domain_range):
    for domain in domain_range:
        if len(domain) != 2 or domain[0] >= domain[1]:
            raise ValueError(f"The interval {domain} is not well-defined.")


def _same_domain(one_domain_range, other_domain_range):
    return numpy.array_equal(one_domain_range, other_domain_range)


class Basis(ABC):
    """Defines the structure of a basis function system.

    Attributes:
        domain_range (tuple): a tuple of length 2 containing the initial and
            end values of the interval over which the basis can be evaluated.
        nbasis (int): number of functions in the basis.

    """

    def __init__(self, domain_range=(0, 1), nbasis=1):
        """Basis constructor.

        Args:
            domain_range (tuple or list of tuples, optional): Definition of the
                interval where the basis defines a space. Defaults to (0,1).
            nbasis: Number of functions that form the basis. Defaults to 1.
        """

        # TODO: Allow multiple dimensions
        domain_range = _list_of_arrays(domain_range)

        # Some checks
        _check_domain(domain_range)

        if nbasis < 1:
            raise ValueError("The number of basis has to be strictly "
                             "possitive.")

        self.domain_range = domain_range
        self.nbasis = nbasis
        self._drop_index_lst = []

        super().__init__()

    @abstractmethod
    def _compute_matrix(self, eval_points, derivative=0):
        """Compute the basis or its derivatives given a list of values.

        Args:
            eval_points (array_like): List of points where the basis is
                evaluated.
            derivative (int, optional): Order of the derivative. Defaults to 0.

        Returns:
            (:obj:`numpy.darray`): Matrix whose rows are the values of the each
            basis function or its derivatives at the values specified in
            eval_points.

        """
        pass

    @abstractmethod
    def _ndegenerated(self, penalty_degree):
        """Return number of 0 or nearly 0 eigenvalues of the penalty matrix.

        Args:
            penalty_degree (int): Degree of the derivative used in the
                calculation of the penalty matrix.

        Returns:
             int: number of close to 0 eigenvalues.

        """
        pass

    def evaluate(self, eval_points, derivative=0):
        """Evaluate Basis objects and its derivatives.

        Evaluates the basis function system or its derivatives at a list of
        given values.

        Args:
            eval_points (array_like): List of points where the basis is
                evaluated.
            derivative (int, optional): Order of the derivative. Defaults to 0.

        Returns:
            (numpy.darray): Matrix whose rows are the values of the each
            basis function or its derivatives at the values specified in
            eval_points.

        """
        eval_points = numpy.asarray(eval_points)
        if numpy.any(numpy.isnan(eval_points)):
            raise ValueError("The list of points where the function is "
                             "evaluated can not contain nan values.")

        return self._compute_matrix(eval_points, derivative)

    def plot(self, ax=None, derivative=0, **kwargs):
        """Plot the basis object or its derivatives.

        Args:
            ax (axis object, optional): axis over with the graphs are plotted.
                Defaults to matplotlib current axis.
            derivative (int, optional): Order of the derivative. Defaults to 0.
            **kwargs: keyword arguments to be [RS05]_passed to the
                matplotlib.pyplot.plot function.

        Returns:
            List of lines that were added to the plot.

        """

        self.to_basis().plot(self, ax, derivative, kwargs)

    def _evaluate_single_basis_coefficients(self, coefficients, basis_index, x,
                                            cache):
        """Evaluate a differential operator over one of the basis.

        Computes the result of evaluating a the result of applying a
        differential operator over one of the basis functions. It also admits a
        "cache" dictionary to store the results for the other basis not
        returned because they are evaluated by the function and may be needed
        later.

        Args:
            coefficients (list): List of coefficients representing a
                differential operator. An iterable indicating
                coefficients of derivatives (which can be functions). For
                instance the tuple (1, 0, numpy.sin) means :math:`1
                + sin(x)D^{2}`.
            basis_index (int): index in self.basis of the basis that is
                evaluated.
            x (number): Point of evaluation.
            cache (dict): Dictionary with the values of previous evaluation
                for all the basis function and where the results of the
                evalaution are stored. This is done because later evaluation
                of the same differential operator and same x may be needed
                for other of the basis functions.

        """
        if x not in cache:
            res = numpy.zeros(self.nbasis)
            for i, k in enumerate(coefficients):
                if callable(k):
                    res += k(x) * self._compute_matrix([x], i)[:, 0]
                else:
                    res += k * self._compute_matrix([x], i)[:, 0]
            cache[x] = res
        return cache[x][basis_index]

    def _numerical_penalty(self, coefficients):
        """Return a penalty matrix using a numerical approach.

        See :func:`~basis.Basis.penalty`.

        Args:
            coefficients (list): List of coefficients representing a
                differential operator. An iterable indicating
                coefficients of derivatives (which can be functions). For
                instance the tuple (1, 0, numpy.sin) means :math:`1
                + sin(x)D^{2}`.
        """

        # Range of first dimension
        domain_range = self.domain_range[0]
        penalty_matrix = numpy.zeros((self.nbasis, self.nbasis))
        cache = {}
        for i in range(self.nbasis):
            penalty_matrix[i, i] = scipy.integrate.quad(
                lambda x: (self._evaluate_single_basis_coefficients(
                    coefficients, i, x, cache) ** 2),
                domain_range[0], domain_range[1]
            )[0]
            for j in range(i + 1, self.nbasis):
                penalty_matrix[i, j] = scipy.integrate.quad(
                    lambda x: (self._evaluate_single_basis_coefficients(
                        coefficients, i, x, cache)
                               * self._evaluate_single_basis_coefficients(
                                coefficients, j, x, cache)),
                    domain_range[0], domain_range[1]
                )[0]
                penalty_matrix[j, i] = penalty_matrix[i, j]
        return penalty_matrix

    @abstractmethod
    def penalty(self, derivative_degree=None, coefficients=None):
        r"""Return a penalty matrix given a differential operator.

        The differential operator can be either a derivative of a certain
        degree or a more complex operator.

        The penalty matrix is defined as [RS05-5-6-2]_:

        .. math::
            R_{ij} = \int L\phi_i(s) L\phi_j(s) ds

        where :math:`\phi_i(s)` for :math:`i=1, 2, ..., n` are the basis
        functions and :math:`L` is a differential operator.

        Args:
            derivative_degree (int): Integer indicating the order of the
                derivative or . For instance 2 means that the differential
                operator is :math:`f''(x)`.
            coefficients (list): List of coefficients representing a
                differential operator. An iterable indicating
                coefficients of derivatives (which can be functions). For
                instance the tuple (1, 0, numpy.sin) means :math:`1
                + sin(x)D^{2}`. Only used if derivative degree is None.

        Returns:
            numpy.array: Penalty matrix.

        References:
            .. [RS05-5-6-2] Ramsay, J., Silverman, B. W. (2005). Specifying the
               roughness penalty. In *Functional Data Analysis* (pp. 106-107).
               Springer.

        """
        pass

    @abstractmethod
    def basis_of_product(self, other):
        pass

    @abstractmethod
    def rbasis_of_product(self, other):
        pass

    @staticmethod
    def default_basis_of_product(one, other):
        """Default multiplication for a pair of basis"""
        if not _same_domain(one.domain_range, other.domain_range):
            raise ValueError("Ranges are not equal.")

        norder = min(8, one.nbasis + other.nbasis)
        nbasis = max(one.nbasis + other.nbasis, norder + 1)
        return BSpline(one.domain_range, nbasis, norder)

    def rescale(self, domain_range=None):
        r"""Return a copy of the basis with a new domain range, with the
            corresponding values rescaled to the new bounds.

            Args:
                domain_range (tuple, optional): Definition of the interval where
                    the basis defines a space. Defaults uses the same as the
                    original basis.
        """

        if domain_range is None:
            domain_range = self.domain_range

        return type(self)(domain_range, self.nbasis)

    def same_domain(self, other):
        r"""Returns if two basis are defined on the same domain range.

            Args:
                other (Basis): Basis to check the domain range definition
        """
        return _same_domain(self.domain_range, other.domain_range)

    def copy(self):
        """Basis copy"""
        return copy.deepcopy(self)

    def to_basis(self):
        return FDataBasis(self.copy(), numpy.identity(self.nbasis))

<<<<<<< HEAD
    def inner_product(self, other):
        return numpy.transpose(other.inner_product(self.to_basis()))
=======
    def _list_to_R(self, knots):
        retstring = "c("
        for i in range(0, len(knots)):
            retstring = retstring + str(knots[i]) + ", "
        return retstring[0:len(retstring) - 2] + ")"

    def _to_R(self):
        raise NotImplementedError

    def inprod(self, other):
        return self.to_basis().inprod(other)
>>>>>>> d59ff112

    def __repr__(self):
        """Representation of a Basis object."""
        return (f"{self.__class__.__name__}(domain_range={self.domain_range}, "
                f"nbasis={self.nbasis})")

    def __eq__(self, other):
        """Equality of Basis"""
        return type(self) == type(other) and _same_domain(self.domain_range, other.domain_range) and self.nbasis == other.nbasis


class Constant(Basis):
    """Constant basis.

    Basis for constant functions

    Attributes:
        domain_range (tuple): a tuple of length 2 containing the initial and
            end values of the interval over which the basis can be evaluated.

    Examples:
        Defines a contant base over the interval :math:`[0, 5]` consisting
        on the constant function 1 on :math:`[0, 5]`.

        >>> bs_cons = Constant((0,5))

    """

    def __init__(self, domain_range=(0, 1)):
        """Constant basis constructor.

        Args:
            domain_range (tuple): Tuple defining the domain over which the
            function is defined.

        """
        super().__init__(domain_range, 1)

    def _ndegenerated(self, penalty_degree):
        """Return number of 0 or nearly 0 eigenvalues of the penalty matrix.

        Args:
            penalty_degree (int): Degree of the derivative used in the
                calculation of the penalty matrix.

        Returns:
             int: number of close to 0 eigenvalues.

        """
        return penalty_degree

    def _compute_matrix(self, eval_points, derivative=0):
        """Compute the basis or its derivatives given a list of values.

        For each of the basis computes its value for each of the points in
        the list passed as argument to the method.

        Args:
            eval_points (array_like): List of points where the basis is
                evaluated.
            derivative (int, optional): Order of the derivative. Defaults to 0.

        Returns:
            (:obj:`numpy.darray`): Matrix whose rows are the values of the each
            basis function or its derivatives at the values specified in
            eval_points.

        """
        return numpy.ones((1, len(eval_points))) if derivative == 0 else numpy.zeros((1, len(eval_points)))

    def penalty(self, derivative_degree=None, coefficients=None):
        r"""Return a penalty matrix given a differential operator.

        The differential operator can be either a derivative of a certain
        degree or a more complex operator.

        The penalty matrix is defined as [RS05-5-6-2]_:

        .. math::
            R_{ij} = \int L\phi_i(s) L\phi_j(s) ds

        where :math:`\phi_i(s)` for :math:`i=1, 2, ..., n` are the basis
        functions and :math:`L` is a differential operator.

        Args:
            derivative_degree (int): Integer indicating the order of the
                derivative or . For instance 2 means that the differential
                operator is :math:`f''(x)`.
            coefficients (list): List of coefficients representing a
                differential operator. An iterable indicating
                coefficients of derivatives (which can be functions). For
                instance the tuple (1, 0, numpy.sin) means :math:`1
                + sin(x)D^{2}`. Only used if derivative degree is None.


        Returns:
            numpy.array: Penalty matrix.

        Examples:
            >>> Constant((0,5)).penalty(0)
            array([[5]])
            >>> Constant().penalty(1)
            array([[0.]])

        References:
            .. [RS05-5-6-2] Ramsay, J., Silverman, B. W. (2005). Specifying the
                roughness penalty. In *Functional Data Analysis* (pp. 106-107).
                Springer.

        """
        if derivative_degree is None:
            return self._numerical_penalty(coefficients)

        return (numpy.full((1, 1), (self.domain_range[0][1] - self.domain_range[0][0]))
                if derivative_degree == 0 else numpy.zeros((1, 1)))

    def basis_of_product(self, other):
        """Multiplication of a Constant Basis with other Basis"""
        if not _same_domain(self.domain_range, other.domain_range):
            raise ValueError("Ranges are not equal.")

        return other.copy()

    def rbasis_of_product(self, other):
        """Multiplication of a Constant Basis with other Basis"""
        return other.copy()

    def _to_R(self):
        drange = self.domain_range[0]
        return "create.constant.basis(rangeval = c(" + str(drange[0]) + "," +\
               str(drange[1]) + "))"


class Monomial(Basis):
    """Monomial basis.

    Basis formed by powers of the argument :math:`t`:

    .. math::
        1, t, t^2, t^3...

    Attributes:
        domain_range (tuple): a tuple of length 2 containing the initial and
            end values of the interval over which the basis can be evaluated.
        nbasis (int): number of functions in the basis.

    Examples:
        Defines a monomial base over the interval :math:`[0, 5]` consisting
        on the first 3 powers of :math:`t`: :math:`1, t, t^2`.

        >>> bs_mon = Monomial((0,5), nbasis=3)

        And evaluates all the functions in the basis in a list of descrete
        values.

        >>> bs_mon.evaluate([0, 1, 2])
        array([[1., 1., 1.],
               [0., 1., 2.],
               [0., 1., 4.]])

        And also evaluates its derivatives

        >>> bs_mon.evaluate([0, 1, 2], derivative=1)
        array([[0., 0., 0.],
               [1., 1., 1.],
               [0., 2., 4.]])
        >>> bs_mon.evaluate([0, 1, 2], derivative=2)
        array([[0., 0., 0.],
               [0., 0., 0.],
               [2., 2., 2.]])

    """

    def _ndegenerated(self, penalty_degree):
        """Return number of 0 or nearly 0 eigenvalues of the penalty matrix.

        Args:
            penalty_degree (int): Degree of the derivative used in the
                calculation of the penalty matrix.

        Returns:
             int: number of close to 0 eigenvalues.

        """
        return penalty_degree

    def _compute_matrix(self, eval_points, derivative=0):
        """Compute the basis or its derivatives given a list of values.

        For each of the basis computes its value for each of the points in
        the list passed as argument to the method.

        Args:
            eval_points (array_like): List of points where the basis is
                evaluated.
            derivative (int, optional): Order of the derivative. Defaults to 0.

        Returns:
            (:obj:`numpy.darray`): Matrix whose rows are the values of the each
            basis function or its derivatives at the values specified in
            eval_points.

        """
        # Initialise empty matrix
        mat = numpy.zeros((self.nbasis, len(eval_points)))

        # For each basis computes its value for each evaluation
        if derivative == 0:
            for i in range(self.nbasis):
                mat[i] = eval_points ** i
        else:
            for i in range(self.nbasis):
                if derivative <= i:
                    factor = i
                    for j in range(2, derivative + 1):
                        factor *= (i - j + 1)
                    mat[i] = factor * eval_points ** (i - derivative)

        return mat

    def penalty(self, derivative_degree=None, coefficients=None):
        r"""Return a penalty matrix given a differential operator.

        The differential operator can be either a derivative of a certain
        degree or a more complex operator.

        The penalty matrix is defined as [RS05-5-6-2]_:

        .. math::
            R_{ij} = \int L\phi_i(s) L\phi_j(s) ds

        where :math:`\phi_i(s)` for :math:`i=1, 2, ..., n` are the basis
        functions and :math:`L` is a differential operator.

        Args:
            derivative_degree (int): Integer indicating the order of the
                derivative or . For instance 2 means that the differential
                operator is :math:`f''(x)`.
            coefficients (list): List of coefficients representing a
                differential operator. An iterable indicating
                coefficients of derivatives (which can be functions). For
                instance the tuple (1, 0, numpy.sin) means :math:`1
                + sin(x)D^{2}`. Only used if derivative degree is None.


        Returns:
            numpy.array: Penalty matrix.

        Examples:
            >>> Monomial(nbasis=4).penalty(2)
            array([[ 0.,  0.,  0.,  0.],
                   [ 0.,  0.,  0.,  0.],
                   [ 0.,  0.,  4.,  6.],
                   [ 0.,  0.,  6., 12.]])

        References:
            .. [RS05-5-6-2] Ramsay, J., Silverman, B. W. (2005). Specifying the
                roughness penalty. In *Functional Data Analysis* (pp. 106-107).
                Springer.

        """

        if derivative_degree is None:
            return self._numerical_penalty(coefficients)

        integration_domain = self.domain_range[0]

        # initialize penalty matrix as all zeros
        penalty_matrix = numpy.zeros((self.nbasis, self.nbasis))
        # iterate over the cartesion product of the basis system with itself
        for ibasis in range(self.nbasis):
            # notice that the index ibasis it is also the exponent of the
            # monomial
            # ifac is the factor resulting of deriving the monomial as many
            # times as indicates de differential operator
            if derivative_degree > 0:
                ifac = ibasis
                for k in range(2, derivative_degree + 1):
                    ifac *= ibasis - k + 1
            else:
                ifac = 1

            for jbasis in range(self.nbasis):
                # notice that the index jbasis it is also the exponent of the
                # monomial
                # jfac is the factor resulting of deriving the monomial as
                # many times as indicates de differential operator
                if derivative_degree > 0:
                    jfac = jbasis
                    for k in range(2, derivative_degree + 1):
                        jfac *= jbasis - k + 1
                else:
                    jfac = 1

                # if any of the two monomial has lower degree than the order of
                # the derivative indicated by the differential operator that
                # factor equals 0, so no calculation are needed
                if (ibasis >= derivative_degree
                        and jbasis >= derivative_degree):
                    # Calculates exactly the result of the integral
                    # Exponent after applying the differential operator and
                    # integrating
                    ipow = ibasis + jbasis - 2 * derivative_degree + 1
                    # coefficient after integrating
                    penalty_matrix[ibasis, jbasis] = (
                            (integration_domain[1] ** ipow
                             - integration_domain[0] ** ipow)
                            * ifac * jfac / ipow)
                    penalty_matrix[jbasis, ibasis] = penalty_matrix[ibasis,
                                                                    jbasis]

        return penalty_matrix

    def basis_of_product(self, other):
        """Multiplication of a Monomial Basis with other Basis"""
        if not _same_domain(self.domain_range, other.domain_range):
            raise ValueError("Ranges are not equal.")

        if isinstance(other, Monomial):
            return Monomial(self.domain_range, self.nbasis + other.nbasis)

        return other.rbasis_of_product(self)

    def rbasis_of_product(self, other):
        """Multiplication of a Monomial Basis with other Basis"""
        return Basis.default_basis_of_product(self, other)

    def _to_R(self):
        drange = self.domain_range[0]
        return "create.monomial.basis(rangeval = c(" + str(drange[0]) + "," +\
               str(drange[1]) + "), nbasis = " + str(self.nbasis) + ")"


class BSpline(Basis):
    r"""BSpline basis.

    BSpline basis elements are defined recursively as:

    .. math::
        B_{i, 1}(x) = 1 \quad \text{if } t_i \le x < t_{i+1},
        \quad 0 \text{ otherwise}

    .. math::
        B_{i, k}(x) = \frac{x - t_i}{t_{i+k} - t_i} B_{i, k-1}(x)
        + \frac{t_{i+k+1} - x}{t_{i+k+1} - t_{i+1}} B_{i+1, k-1}(x)

    Where k indicates the order of the spline.

    Implementation details: In order to allow a discontinuous behaviour at
    the boundaries of the domain it is necessary to placing m knots at the
    boundaries [RS05]_. This is automatically done so that the user only has to
    specify a single knot at the boundaries.

    Attributes:
        domain_range (tuple): A tuple of length 2 containing the initial and
            end values of the interval over which the basis can be evaluated.
        nbasis (int): Number of functions in the basis.
        order (int): Order of the splines. One greather than their degree.
        knots (list): List of knots of the spline functions.

    Examples:
        Constructs specifying number of basis and order.

        >>> bss = BSpline(nbasis=8, order=4)

        If no order is specified defaults to 4 because cubic splines are
        the most used. So the previous example is the same as:

        >>> bss = BSpline(nbasis=8)

        It is also possible to create a BSpline basis specifying the knots.

        >>> bss = BSpline(knots=[0, 0.2, 0.4, 0.6, 0.8, 1])

        Once we create a basis we can evaluate each of its functions at a
        set of points.

        >>> bss = BSpline(nbasis=3, order=3)
        >>> bss.evaluate([0, 0.5, 1])
        array([[1.  , 0.25, 0.  ],
               [0.  , 0.5 , 0.  ],
               [0.  , 0.25, 1.  ]])

        And evaluates first derivative

        >>> bss.evaluate([0, 0.5, 1], derivative=1)
        array([[-2., -1.,  0.],
               [ 2.,  0., -2.],
               [ 0.,  1.,  2.]])

    References:
        .. [RS05] Ramsay, J., Silverman, B. W. (2005). *Functional Data
            Analysis*. Springer. 50-51.

    """

    def __init__(self, domain_range=None, nbasis=None, order=4, knots=None):
        """Bspline basis constructor.

        Args:
            domain_range (tuple, optional): Definition of the interval where
                the basis defines a space. Defaults to (0,1) if knots are not
                specified. If knots are specified defaults to the first and
                last element of the knots.
            nbasis (int, optional): Number of splines that form the basis.
            order (int, optional): Order of the splines. One greater that
                their degree. Defaults to 4 which mean cubic splines.
            knots (array_like): List of knots of the splines. If domain_range
                is specified the first and last elements of the knots have to
                match with it.

        """

        if domain_range is not None:
            domain_range = _list_of_arrays(domain_range)

            if len(domain_range) != 1:
                raise ValueError("Domain range should be unidimensional.")

            domain_range = domain_range[0]

        # Knots default to equally space points in the domain_range
        if knots is None:
            if nbasis is None:
                raise ValueError("Must provide either a list of knots or the"
                                 "number of basis.")
            if domain_range is None:
                domain_range = (0, 1)
            knots = list(numpy.linspace(*domain_range, nbasis - order + 2))
        else:
            knots = list(knots)
            knots.sort()
            if domain_range is None:
                domain_range = (knots[0], knots[-1])

        # nbasis default to number of knots + order of the splines - 2
        if nbasis is None:
            nbasis = len(knots) + order - 2
            if domain_range is None:
                domain_range = (knots[0], knots[-1])

        if (nbasis - order + 2) < 2:
            raise ValueError(f"The number of basis ({nbasis}) minus the order "
                             f"of the bspline ({order}) should be greater than "
                             f"3.")

        if domain_range[0] != knots[0] or domain_range[1] != knots[-1]:
            raise ValueError("The ends of the knots must be the same as "
                             "the domain_range.")

        # Checks
        if nbasis != order + len(knots) - 2:
            raise ValueError("The number of basis has to equal the order "
                             "plus the number of knots minus 2.")

        self.order = order
        self.knots = list(knots)
        super().__init__(domain_range, nbasis)

    def _ndegenerated(self, penalty_degree):
        """Return number of 0 or nearly to 0 eigenvalues of the penalty matrix.

        Args:
            penalty_degree (int): Degree of the derivative used in the
                calculation of the penalty matrix.

        Returns:
             int: number of close to 0 eigenvalues.

        """
        return penalty_degree

    def _compute_matrix(self, eval_points, derivative=0):
        """Compute the basis or its derivatives given a list of values.

        It uses the scipy implementation of BSplines to compute the values
        for each element of the basis.

        Args:
            eval_points (array_like): List of points where the basis system is
                evaluated.
            derivative (int, optional): Order of the derivative. Defaults to 0.

        Returns:
            (:obj:`numpy.darray`): Matrix whose rows are the values of the each
            basis function or its derivatives at the values specified in
            eval_points.

        Implementation details: In order to allow a discontinuous behaviour at
        the boundaries of the domain it is necessary to placing m knots at the
        boundaries [RS05]_. This is automatically done so that the user only
        has to specify a single knot at the boundaries.

        References:
            .. [RS05] Ramsay, J., Silverman, B. W. (2005). *Functional Data
                Analysis*. Springer. 50-51.

        """
        # Places m knots at the boundaries
        knots = numpy.array([self.knots[0]] * (self.order - 1) + self.knots
                            + [self.knots[-1]] * (self.order - 1))
        # c is used the select which spline the function splev below computes
        c = numpy.zeros(len(knots))

        # Initialise empty matrix
        mat = numpy.empty((self.nbasis, len(eval_points)))

        # For each basis computes its value for each evaluation point
        for i in range(self.nbasis):
            # write a 1 in c in the position of the spline calculated in each
            # iteration
            c[i] = 1
            # compute the spline
            mat[i] = scipy.interpolate.splev(eval_points, (knots, c,
                                                           self.order - 1),
                                             der=derivative)
            c[i] = 0

        return mat

    def penalty(self, derivative_degree=None, coefficients=None):
        r"""Return a penalty matrix given a differential operator.

        The differential operator can be either a derivative of a certain
        degree or a more complex operator.

        The penalty matrix is defined as [RS05-5-6-2]_:

        .. math::
            R_{ij} = \int L\phi_i(s) L\phi_j(s) ds

        where :math:`\phi_i(s)` for :math:`i=1, 2, ..., n` are the basis
        functions and :math:`L` is a differential operator.

        Args:
            derivative_degree (int): Integer indicating the order of the
                derivative or . For instance 2 means that the differential
                operator is :math:`f''(x)`.
            coefficients (list): List of coefficients representing a
                differential operator. An iterable indicating
                coefficients of derivatives (which can be functions). For
                instance the tuple (1, 0, numpy.sin) means :math:`1
                + sin(x)D^{2}`. Only used if derivative degree is None.

        Returns:
            numpy.array: Penalty matrix.

        References:
            .. [RS05-5-6-2] Ramsay, J., Silverman, B. W. (2005). Specifying the
                roughness penalty. In *Functional Data Analysis* (pp. 106-107).
                Springer.

        """
        if derivative_degree is not None:
            if derivative_degree >= self.order:
                raise ValueError(f"Penalty matrix cannot be evaluated for "
                                 f"derivative of order {derivative_degree} for "
                                 f"B-splines of order {self.order}")
            if derivative_degree == self.order - 1:
                # The derivative of the bsplines are constant in the intervals
                # defined between knots
                knots = numpy.array(self.knots)
                mid_inter = (knots[1:] + knots[:-1]) / 2
                constants = self.evaluate(mid_inter,
                                          derivative=derivative_degree).T
                knots_intervals = numpy.diff(self.knots)
                # Integration of product of constants
                return constants.T @ numpy.diag(knots_intervals) @ constants

            if numpy.all(numpy.diff(self.knots) != 0):
                # Compute exactly using the piecewise polynomial
                # representation of splines

                # Places m knots at the boundaries
                knots = numpy.array(
                    [self.knots[0]] * (self.order - 1) + self.knots
                    + [self.knots[-1]] * (self.order - 1))
                # c is used the select which spline the function
                # PPoly.from_spline below computes
                c = numpy.zeros(len(knots))

                # Initialise empty list to store the piecewise polynomials
                ppoly_lst = []

                no_0_intervals = numpy.where(numpy.diff(knots) > 0)[0]

                # For each basis gets its piecewise polynomial representation
                for i in range(self.nbasis):
                    # write a 1 in c in the position of the spline
                    # transformed in each iteration
                    c[i] = 1
                    # gets the piecewise polynomial representation and gets
                    # only the positions for no zero length intervals
                    # This polynomial are defined relatively to the knots
                    # meaning that the column i corresponds to the ith knot.
                    # Let the ith not be a
                    # Then f(x) = pp(x - a)
                    pp = (PPoly.from_spline((knots, c, self.order - 1))
                              .c[:, no_0_intervals])
                    # We need the actual coefficients of f, not pp. So we
                    # just recursively calculate the new coefficients
                    coeffs = pp.copy()
                    for j in range(self.order - 1):
                        coeffs[j + 1:] += (
                                (binom(self.order - j - 1,
                                       range(1, self.order - j))
                                 * numpy.vstack(((-a) ** numpy.array(
                                            range(1, self.order - j)) for a in
                                                 self.knots[:-1]))
                                 ).T * pp[j])
                    ppoly_lst.append(coeffs)
                    c[i] = 0

                # Now for each pair of basis computes the inner product after
                # applying the linear differential operator
                penalty_matrix = numpy.zeros((self.nbasis, self.nbasis))
                for interval in range(len(no_0_intervals)):
                    for i in range(self.nbasis):
                        poly_i = numpy.trim_zeros(ppoly_lst[i][:,
                                                  interval], 'f')
                        if len(poly_i) <= derivative_degree:
                            # if the order of the polynomial is lesser or
                            # equal to the derivative the result of the
                            # integral will be 0
                            continue
                        # indefinite integral
                        integral = polyint(_polypow(polyder(
                            poly_i, derivative_degree), 2))
                        # definite integral
                        penalty_matrix[i, i] += numpy.diff(polyval(
                            integral, self.knots[interval: interval + 2]))[0]

                        for j in range(i + 1, self.nbasis):
                            poly_j = numpy.trim_zeros(ppoly_lst[j][:,
                                                      interval], 'f')
                            if len(poly_j) <= derivative_degree:
                                # if the order of the polynomial is lesser
                                # or equal to the derivative the result of
                                # the integral will be 0
                                continue
                                # indefinite integral
                            integral = polyint(
                                polymul(polyder(poly_i, derivative_degree),
                                        polyder(poly_j, derivative_degree)))
                            # definite integral
                            penalty_matrix[i, j] += numpy.diff(polyval(
                                integral, self.knots[interval: interval + 2])
                            )[0]
                            penalty_matrix[j, i] = penalty_matrix[i, j]
                return penalty_matrix
        else:
            # if the order of the derivative is greater or equal to the order
            # of the bspline minus 1
            if len(coefficients) >= self.order:
                raise ValueError(f"Penalty matrix cannot be evaluated for "
                                 f"derivative of order {len(coefficients) - 1} "
                                 f"for B-splines of order {self.order}")

        # compute using the inner product
        return self._numerical_penalty(coefficients)

    def rescale(self, domain_range=None):
        r"""Return a copy of the basis with a new domain range, with the
            corresponding values rescaled to the new bounds.
            The knots of the BSpline will be rescaled in the new interval.

            Args:
                domain_range (tuple, optional): Definition of the interval where
                    the basis defines a space. Defaults uses the same as the
                    original basis.
        """

        knots = numpy.array(self.knots, dtype=numpy.dtype('float'))

        if domain_range is not None:  # Rescales the knots
            knots -= knots[0]
            knots *= ((domain_range[1] - domain_range[0]
                       ) / (self.knots[-1] - self.knots[0]))
            knots += domain_range[0]

            # Fix possible round error
            knots[0] = domain_range[0]
            knots[-1] = domain_range[1]

        else:
            # TODO: Allow multiple dimensions
            domain_range = self.domain_range[0]

        return BSpline(domain_range, self.nbasis, self.order, knots)

    def __repr__(self):
        """Representation of a BSpline basis."""
        return (f"{self.__class__.__name__}(domain_range={self.domain_range}, "
                f"nbasis={self.nbasis}, order={self.order}, "
                f"knots={self.knots})")

    def __eq__(self, other):
        """Equality of Basis"""
        return super().__eq__(other) and self.order == other.order and self.knots == other.knots

    def basis_of_product(self, other):
        """Multiplication of two Bspline Basis"""
        if not _same_domain(self.domain_range, other.domain_range):
            raise ValueError("Ranges are not equal.")

        if isinstance(other, Constant):
            return other.rbasis_of_product(self)

        if isinstance(other, BSpline):
            uniqueknots = numpy.union1d(self.inknots, other.inknots)

            multunique = numpy.zeros(len(uniqueknots), dtype=numpy.int32)
            for i in range(len(uniqueknots)):
                mult1 = numpy.count_nonzero(self.inknots == uniqueknots[i])
                mult2 = numpy.count_nonzero(other.inknots == uniqueknots[i])
                multunique[i] = max(mult1, mult2)

            m2 = 0
            allknots = numpy.zeros(numpy.sum(multunique))
            for i in range(len(uniqueknots)):
                m1 = m2
                m2 = m2 + multunique[i]
                allknots[m1:m2] = uniqueknots[i]

            norder1 = self.nbasis - len(self.inknots)
            norder2 = other.nbasis - len(other.inknots)
            norder = min(norder1 + norder2 - 1, 20)

            allbreaks = [self.domain_range[0][0]] + numpy.ndarray.tolist(allknots) + [self.domain_range[0][1]]
            nbasis = len(allbreaks) + norder - 2
            return BSpline(self.domain_range, nbasis, norder, allbreaks)
        else:
            norder = min(self.nbasis - len(self.inknots) + 2, 8)
            nbasis = max(self.nbasis + other.nbasis, norder + 1)
            return BSpline(self.domain_range, nbasis, norder)

    def rbasis_of_product(self, other):
        """Multiplication of a Bspline Basis with other basis"""

        norder = min(self.nbasis - len(self.inknots) + 2, 8)
        nbasis = max(self.nbasis + other.nbasis, norder + 1)
        return BSpline(self.domain_range, nbasis, norder)

    def _to_R(self):
        drange = self.domain_range[0]
        return ("create.bspline.basis(rangeval = c(" + str(drange[0]) + "," +
                str(drange[1]) + "), nbasis = " + str(self.nbasis) +
                ", norder = " + str(self.order) + ", breaks = " +
                self._listtoR(self.knots) + ")")

    @property
    def inknots(self):
        """Return number of basis."""
        return self.knots[1:len(self.knots) - 1]


class Fourier(Basis):
    r"""Fourier basis.

    Defines a functional basis for representing functions on a fourier
    series expansion of period :math:`T`. The number of basis is always odd.
    If instantiated with an even number of basis, they will be incremented
    automatically by one.

    .. math::
        \phi_0(t) = \frac{1}{\sqrt{2}}

    .. math::
        \phi_{2n -1}(t) = sin\left(\frac{2 \pi n}{T} t\right)

    .. math::
        \phi_{2n}(t) = cos\left(\frac{2 \pi n}{T} t\right)

    Actually this basis functions are not orthogonal but not orthonormal. To
    achieve this they are divided by its norm: :math:`\sqrt{\frac{T}{2}}`.

    Attributes:
        domain_range (tuple): A tuple of length 2 containing the initial and
            end values of the interval over which the basis can be evaluated.
        nbasis (int): Number of functions in the basis.
        period (int or float): Period (:math:`T`).

    Examples:
        Constructs specifying number of basis, definition interval and period.

        >>> fb = Fourier((0, numpy.pi), nbasis=3, period=1)
        >>> fb.evaluate([0, numpy.pi / 4, numpy.pi / 2, numpy.pi]).round(2)
        array([[ 1.  ,  1.  ,  1.  ,  1.  ],
               [ 0.  , -1.38, -0.61,  1.1 ],
               [ 1.41,  0.31, -1.28,  0.89]])

        And evaluate second derivative

        >>> fb.evaluate([0, numpy.pi / 4, numpy.pi / 2, numpy.pi],
        ...             derivative = 2).round(2)
        array([[  0.  ,   0.  ,   0.  ,   0.  ],
               [ -0.  ,  54.46,  24.02, -43.37],
               [-55.83, -12.32,  50.4 , -35.16]])



    """

    def __init__(self, domain_range=(0, 1), nbasis=3, period=None):
        """Construct a Fourier object.

        It forces the object to have an odd number of basis. If nbasis is
        even, it is incremented by one.

        Args:
            domain_range (tuple): Tuple defining the domain over which the
            function is defined.
            nbasis (int): Number of basis functions.
            period (int or float): Period of the trigonometric functions that
                define the basis.

        """

        domain_range = _list_of_arrays(domain_range)

        if len(domain_range) != 1:
            raise ValueError("Domain range should be unidimensional.")

        domain_range = domain_range[0]

        if period is None:
            period = domain_range[1] - domain_range[0]
        self.period = period
        # If number of basis is even, add 1
        nbasis += 1 - nbasis % 2
        super().__init__(domain_range, nbasis)

    def _compute_matrix(self, eval_points, derivative=0):
        """Compute the basis or its derivatives given a list of values.

        Args:
            eval_points (array_like): List of points where the basis is
                evaluated.
            derivative (int, optional): Order of the derivative. Defaults to 0.

        Returns:
            (:obj:`numpy.darray`): Matrix whose rows are the values of the each
            basis function or its derivatives at the values specified in
            eval_points.

        """
        if derivative < 0:
            raise ValueError("derivative only takes non-negative values.")

        omega = 2 * numpy.pi / self.period
        omega_t = omega * eval_points
        nbasis = self.nbasis if self.nbasis % 2 != 0 else self.nbasis + 1

        # Initialise empty matrix
        mat = numpy.empty((self.nbasis, len(eval_points)))
        if derivative == 0:
            # First base function is a constant
            # The division by numpy.sqrt(2) is so that it has the same norm as
            # the sine and cosine: sqrt(period / 2)
            mat[0] = numpy.ones(len(eval_points)) / numpy.sqrt(2)
            if nbasis > 1:
                # 2*pi*n*x / period
                args = numpy.outer(range(1, nbasis // 2 + 1), omega_t)
                index = range(1, nbasis-1, 2)
                # odd indexes are sine functions
                mat[index] = numpy.sin(args)
                index = range(2, nbasis, 2)
                # even indexes are cosine functions
                mat[index] = numpy.cos(args)
        # evaluates the derivatives
        else:
            # First base function is a constant, so its derivative is 0.
            mat[0] = numpy.zeros(len(eval_points))
            if nbasis > 1:
                # (2*pi*n / period) ^ n_derivative
                factor = numpy.outer(
                    (-1) ** (derivative // 2)
                    * (numpy.array(range(1, nbasis // 2 + 1)) * omega)
                    ** derivative,
                    numpy.ones(len(eval_points)))
                # 2*pi*n*x / period
                args = numpy.outer(range(1, nbasis // 2 + 1), omega_t)
                # even indexes
                index_e = range(2, nbasis, 2)
                # odd indexes
                index_o = range(1, nbasis - 1, 2)
                if derivative % 2 == 0:
                    mat[index_o] = factor * numpy.sin(args)
                    mat[index_e] = factor * numpy.cos(args)
                else:
                    mat[index_o] = factor * numpy.cos(args)
                    mat[index_e] = -factor * numpy.sin(args)

        # normalise
        mat = mat / numpy.sqrt(self.period / 2)
        return mat

    def _ndegenerated(self, penalty_degree):
        """Return number of 0 or nearly 0 eigenvalues of the penalty matrix.

        Args:
            penalty_degree (int): Degree of the derivative used in the
                calculation of the penalty matrix.

        Returns:
             int: number of close to 0 eigenvalues.

        """
        return 0 if penalty_degree == 0 else 1

    def penalty(self, derivative_degree=None, coefficients=None):
        r"""Return a penalty matrix given a differential operator.

        The differential operator can be either a derivative of a certain
        degree or a more complex operator.

        The penalty matrix is defined as [RS05-5-6-2]_:

        .. math::
            R_{ij} = \int L\phi_i(s) L\phi_j(s) ds

        where :math:`\phi_i(s)` for :math:`i=1, 2, ..., n` are the basis
        functions and :math:`L` is a differential operator.

        Args:
            derivative_degree (int): Integer indicating the order of the
                derivative or . For instance 2 means that the differential
                operator is :math:`f''(x)`.
            coefficients (list): List of coefficients representing a
                differential operator. An iterable indicating
                coefficients of derivatives (which can be functions). For
                instance the tuple (1, 0, numpy.sin) means :math:`1
                + sin(x)D^{2}`. Only used if derivative degree is None.

        Returns:
            numpy.array: Penalty matrix.

        References:
            .. [RS05-5-6-2] Ramsay, J., Silverman, B. W. (2005). Specifying the
                roughness penalty. In *Functional Data Analysis* (pp. 106-107).
                Springer.

        """
        if isinstance(derivative_degree, int):
            omega = 2 * numpy.pi / self.period
            # the derivatives of the functions of the basis are also orthogonal
            # so only the diagonal is different from 0.
            penalty_matrix = numpy.zeros(self.nbasis)
            if derivative_degree == 0:
                penalty_matrix[0] = 1
            else:
                # the derivative of a constant is 0
                # the first basis function is a constant
                penalty_matrix[0] = 0
            index_even = numpy.array(range(2, self.nbasis, 2))
            exponents = index_even / 2
            # factor resulting of deriving the basis function the times
            # indcated in the derivative_degree
            factor = (exponents * omega) ** (2 * derivative_degree)
            # the norm of the basis functions is 1 so only the result of the
            # integral is just the factor
            penalty_matrix[index_even - 1] = factor
            penalty_matrix[index_even] = factor
            return numpy.diag(penalty_matrix)
        else:
            # implement using inner product
            return self._numerical_penalty(coefficients)

    def basis_of_product(self, other):
        """Multiplication of two Fourier Basis"""
        if not _same_domain(self.domain_range, other.domain_range):
            raise ValueError("Ranges are not equal.")

        if isinstance(other, Fourier) and self.period == other.period:
            return Fourier(self.domain_range, self.nbasis + other.nbasis - 1, self.period)
        else:
            return other.rbasis_of_product(self)

    def rbasis_of_product(self, other):
        """Multiplication of a Fourier Basis with other Basis"""
        return Basis.default_basis_of_product(other, self)

    def rescale(self, domain_range=None, *, rescale_period=False):
        r"""Return a copy of the basis with a new domain range, with the
            corresponding values rescaled to the new bounds.

            Args:
                domain_range (tuple, optional): Definition of the interval where
                    the basis defines a space. Defaults uses the same as the
                    original basis.
                rescale_period (bool, optional): If true the period will be
                    rescaled using the ratio between the lengths of the new
                    and old interval. Defaults to False.
        """

        rescale_basis = super().rescale(domain_range)

        if rescale_period == False:
            rescale_basis.period = self.period
        else:
            domain_rescaled = rescale_basis.domain_range[0]
            domain = self.domain_range[0]

            rescale_basis.period = self.period * \
                                   (domain_rescaled[1] - domain_rescaled[0]
                                    ) / (domain[1] - domain[0])

        return rescale_basis

    def _to_R(self):
        drange = self.domain_range[0]
        return ("create.fourier.basis(rangeval = c(" + str(drange[0]) + "," +
                str(drange[1]) + "), nbasis = " + str(self.nbasis) +
                ", period = " + str(self.period) + ")")

    def __repr__(self):
        """Representation of a Fourier basis."""
        return (f"{self.__class__.__name__}(domain_range={self.domain_range}, "
                f"nbasis={self.nbasis}, period={self.period})")

    def __eq__(self, other):
        """Equality of Basis"""
        return super().__eq__(other) and self.period == other.period


class FDataBasis(FData):
    r"""Basis representation of functional data.

    Class representation for functional data in the form of a set of basis
    functions multplied by a set of coefficients.

    .. math::
        f(x) = \sum_{k=1}{K}c_k\phi_k

    Where n is the number of basis functions, :math:`c = (c_1, c_2, ...,
    c_K)` the vector of coefficients and  :math:`\phi = (\phi_1, \phi_2,
    ..., \phi_K)` the basis function system.

    Attributes:
        basis (:obj:`Basis`): Basis function system.
        coefficients (numpy.darray): List or matrix of coefficients. Has to
            have the same length or number of columns as the number of basis
            function in the basis. If a matrix, each row contains the
            coefficients that multiplied by the basis functions produce each
            functional datum.

    Examples:
        >>> basis = Monomial(nbasis=4)
        >>> coefficients = [1, 1, 3, .5]
        >>> FDataBasis(basis, coefficients)
        FDataBasis(
            basis=Monomial(domain_range=[array([0, 1])], nbasis=4),
            coefficients=[[1.  1.  3.  0.5]],
            ...)

    """

    def __init__(self, basis, coefficients, *, dataset_label=None,
                 axes_labels=None, extrapolation=None, keepdims=False):
        """Construct a FDataBasis object.

        Args:
            basis (:obj:`Basis`): Basis function system.
            coefficients (array_like): List or matrix of coefficients. Has to
                have the same length or number of columns as the number of
                basis function in the basis.
        """
        coefficients = numpy.atleast_2d(coefficients)
        if coefficients.shape[1] != basis.nbasis:
            raise ValueError("The length or number of columns of coefficients "
                             "has to be the same equal to the number of "
                             "elements of the basis.")
        self.basis = basis
        self.coefficients = coefficients

        self.dataset_label = dataset_label
        self.axes_labels = axes_labels

        self.extrapolation = extrapolation
        self.keepdims = keepdims

    @classmethod
    def from_data(cls, data_matrix, sample_points, basis, weight_matrix=None,
                  smoothness_parameter=0, penalty_degree=None,
                  penalty_coefficients=None, penalty_matrix=None,
                  method='cholesky', keepdims=False):
        r"""Transform raw data to a smooth functional form.

        Takes functional data in a discrete form and makes an approximates it
        to the closest function that can be generated by the basis.a

        The fit is made so as to reduce the penalized sum of squared errors
        [RS05-5-2-5]_:
        .. math::

            PENSSE(c) = (y - \Phi c)' W (y - \Phi c) + \lambda c'Rc

        where :math:`y` is the vector or matrix of observations, :math:`\Phi`
        the matrix whose columns are the basis functions evaluated at the
        sampling points, :math:`c` the coefficient vector or matrix to be
        estimated, :math:`\lambda` a smoothness parameter and :math:`c'Rc` the
        matrix representation of the roughness penalty :math:`\int \left[ L(
        x(s)) \right] ^2 ds` where :math:`L` is a linear differential operator.

        Each element of :math:`R` has the following close form:
        .. math::

            R_{ij} = \int L\phi_i(s) L\phi_j(s) ds

        By deriving the first formula we obtain the closed formed of the
        estimated coefficients matrix:
        .. math::

            \hat(c) = \left( |Phi' W \Phi + \lambda R \right)^{-1} \Phi' W y

        The solution of this matrix equation is done using the cholesky
        method for the resolution of a LS problem. If this method throughs a
        rounding error warning you may want to use the QR factorisation that
        is more numerically stable despite being more expensive to compute.
        [RS05-5-2-7]_

        Args:
            data_matrix (array_like): List or matrix containing the
                observations. If a matrix each row represents a single
                functional datum and the columns the different observations.
            sample_points (array_like): Values of the domain where the previous
                data were taken.
            basis: (Basis): Basis used.
            weight_matrix (array_like, optional): Matrix to weight the
                observations. Defaults to the identity matrix.
            smoothness_parameter (int or float, optional): Smoothness parameter.
                Trying with several factors in a logarythm scale is suggested.
                If 0 no smoothing is performed. Defaults to 0.
            penalty_degree (int): Integer indicating the order of the
                derivative used in the computing of the penalty matrix. For
                instance 2 means that the differential operator is
                :math:`f''(x)`. If neither penalty_degree nor
                penalty_coefficients are supplied, this defaults to 2.
            penalty_coefficients (list): List of coefficients representing the
                differential operator used in the computing of the penalty
                matrix. An iterable indicating coefficients of derivatives (
                which can be functions). For instance the tuple (1, 0,
                numpy.sin) means :math:`1 + sin(x)D^{2}`. Only used if
                penalty_degree and penalty_matrix are None.
            penalty_matrix (array_like, optional): Penalty matrix. If
                supplied the differential operator is not used and instead
                the matrix supplied by this argument is used.
            method (str): Algorithm used for calculating the coefficients using
                the least squares method. The values admitted are 'cholesky'
                and 'qr' for Cholesky and QR factorisation methods
                respectively.

        Returns:
            FDataBasis: Represention of the data in a functional form as
                product of coefficients by basis functions.

        Examples:
            >>> import numpy as np
            >>> t = np.linspace(0, 1, 5)
            >>> x = np.sin(2 * np.pi * t) + np.cos(2 * np.pi * t)
            >>> x
            array([ 1.,  1., -1., -1.,  1.])

            >>> basis = Fourier((0, 1), nbasis=3)
            >>> fd = FDataBasis.from_data(x, t, basis)
            >>> fd.coefficients.round(2)
            array([[0.  , 0.71, 0.71]])

        References:
            .. [RS05-5-2-5] Ramsay, J., Silverman, B. W. (2005). How spline
                smooths are computed. In *Functional Data Analysis* (pp. 86-87).
                Springer.

            .. [RS05-5-2-7] Ramsay, J., Silverman, B. W. (2005). HSpline
                smoothing as an augmented least squares problem. In *Functional
                Data Analysis* (pp. 86-87). Springer.




        """
        # TODO add an option to return fit summaries: yhat, sse, gcv...
        if penalty_degree is None and penalty_coefficients is None:
            penalty_degree = 2

        # n is the samples
        # m is the observations
        # k is the number of elements of the basis

        # Each sample in a column (m x n)
        data_matrix = numpy.atleast_2d(data_matrix).T

        # Each basis in a column
        basis_values = basis.evaluate(sample_points).T

        # If no weight matrix is given all the weights are one
        if not weight_matrix:
            weight_matrix = numpy.identity(basis_values.shape[0])

        # We need to solve the equation
        # (phi' W phi + lambda * R) C = phi' W Y
        # where:
        #  phi is the basis_values
        #  W is the weight matrix
        #  lambda the smoothness parameter
        #  C the coefficient matrix (the unknown)
        #  Y is the data_matrix

        if data_matrix.shape[0] > basis.nbasis or smoothness_parameter > 0:
            method = method.lower()
            if method == 'cholesky':
                right_matrix = basis_values.T @ weight_matrix @ data_matrix
                left_matrix = basis_values.T @ weight_matrix @ basis_values

                # Adds the roughness penalty to the equation
                if smoothness_parameter > 0:
                    if not penalty_matrix:
                        penalty_matrix = basis.penalty(penalty_degree,
                                                       penalty_coefficients)
                    left_matrix += smoothness_parameter * penalty_matrix

                coefficients = scipy.linalg.cho_solve(scipy.linalg.cho_factor(
                    left_matrix, lower=True), right_matrix)

                # The ith column is the coefficients of the ith basis for each
                #  sample
                coefficients = coefficients.T

            elif method == 'qr':
                if weight_matrix is not None:
                    # Decompose W in U'U and calculate UW and Uy
                    upper = scipy.linalg.cholesky(weight_matrix)
                    basis_values = upper @ basis_values
                    data_matrix = upper @ data_matrix

                if smoothness_parameter > 0:
                    # In this case instead of resolving the original equation
                    # we expand the system to include the penalty matrix so that
                    # the rounding error is reduced
                    if not penalty_matrix:
                        penalty_matrix = basis.penalty(penalty_degree,
                                                       penalty_coefficients)

                    w, v = numpy.linalg.eigh(penalty_matrix)
                    # Reduction of the penalty matrix taking away 0 or almost
                    # zeros eigenvalues
                    ndegenerated = basis._ndegenerated(penalty_degree)
                    if ndegenerated:
                        index = ndegenerated - 1
                    else:
                        index = None
                    w = w[:index:-1]
                    v = v[:, :index:-1]

                    penalty_matrix = v @ numpy.diag(numpy.sqrt(w))
                    # Augment the basis matrix with the square root of the
                    # penalty matrix
                    basis_values = numpy.concatenate([
                        basis_values,
                        numpy.sqrt(smoothness_parameter) * penalty_matrix.T],
                        axis=0)
                    # Augment data matrix by n - ndegenerated zeros
                    data_matrix = numpy.pad(data_matrix,
                                            ((0, len(v) - ndegenerated),
                                             (0, 0)),
                                            mode='constant')

                # Resolves the equation
                # B.T @ B @ C = B.T @ D
                # by means of the QR decomposition

                # B = Q @ R
                q, r = numpy.linalg.qr(basis_values)
                right_matrix = q.T @ data_matrix

                # R @ C = Q.T @ D
                coefficients = numpy.linalg.solve(r, right_matrix)
                # The ith column is the coefficients of the ith basis for each
                # sample
                coefficients = coefficients.T

            else:
                raise ValueError("Unknown method.")

        elif data_matrix.shape[0] == basis.nbasis:
            # If the number of basis equals the number of points and no
            # smoothing is required
            coefficients = numpy.linalg.solve(basis_values, data_matrix)

        else:  # data_matrix.shape[0] < basis.nbasis
            raise ValueError(f"The number of basis functions ({basis.nbasis}) "
                             f"exceed the number of points to be smoothed "
                             f"({data_matrix.shape[0]}).")

        return cls(basis, coefficients, keepdims=keepdims)

    @property
    def nsamples(self):
        """Return number of samples."""
        return self.coefficients.shape[0]

    @property
    def ndim_domain(self):
        """Return number of dimensions of the domain."""

        # Only domain dimension equal to 1 is supported
        return 1

    @property
    def ndim_image(self):
        """Return number of dimensions of the image."""

        # Only image dimension equal to 1 is supported
        return 1

    @property
    def nbasis(self):
        """Return number of basis."""
        return self.basis.nbasis

    @property
    def domain_range(self):
        """Definition range."""
        return self.basis.domain_range

    @property
    def extrapolation(self):
        """Return default type of extrapolation."""

        return self._extrapolation

    @extrapolation.setter
    def extrapolation(self, value):
        """Sets the type of extrapolation."""

        if value is None:
            self._extrapolation = None
        else:
            self._extrapolation = self._parse_extrapolation(value)

    def _evaluate(self, eval_points, *, derivative=0):
        """"Evaluate the object or its derivatives at a list of values.

        Args:
            eval_points (array_like): List of points where the functions are
                evaluated. If a matrix of shape `nsamples` x eval_points is
                given each sample is evaluated at the values in the
                corresponding row.
            derivative (int, optional): Order of the derivative. Defaults to 0.


        Returns:
            (numpy.darray): Matrix whose rows are the values of the each
            function at the values specified in eval_points.

        """
        #  Only suported 1D objects
        eval_points = eval_points[:, 0]

        # each row contains the values of one element of the basis
        basis_values = self.basis.evaluate(eval_points, derivative)

        res = numpy.tensordot(self.coefficients, basis_values, axes=(1, 0))

        return res.reshape((self.nsamples, len(eval_points), 1))

    def _evaluate_composed(self, eval_points, *, derivative=0):

        """Evaluate the object or its derivatives at a list of values with a
        different time for each sample.

        Returns a numpy array with the component (i,j) equal to :math:`f_i(t_j +
        \delta_i)`.

        This method has to evaluate the basis values once per sample
        instead of reuse the same evaluation for all the samples
        as :func:`evaluate`.

        Args:
            eval_points (numpy.ndarray): Matrix of size `nsamples`x n_points
            derivative (int, optional): Order of the derivative. Defaults to 0.
            extrapolation (str or Extrapolation, optional): Controls the
                extrapolation mode for elements outside the domain range.
                By default uses the method defined in fd. See extrapolation to
                more information.
        Returns:
            (numpy.darray): Matrix whose rows are the values of the each
            function at the values specified in eval_points with the
            corresponding shift.
        """

        eval_points = eval_points[..., 0]

        res_matrix = numpy.empty((self.nsamples, eval_points.shape[1]))

        _matrix = numpy.empty((eval_points.shape[1], self.nbasis))

        for i in range(self.nsamples):
            basis_values = self.basis.evaluate(eval_points[i], derivative).T

            numpy.multiply(basis_values, self.coefficients[i], out=_matrix)
            numpy.sum(_matrix, axis=1, out=res_matrix[i])

        return res_matrix.reshape((self.nsamples, eval_points.shape[1], 1))

    def shift(self, shifts, *, restrict_domain=False, extrapolation=None,
              eval_points=None, **kwargs):
        r"""Perform a shift of the curves.

        Args:
            shifts (array_like or numeric): List with the the shift
                corresponding for each sample or numeric with the shift to apply
                to all samples.
            restrict_domain (bool, optional): If True restricts the domain to
                avoid evaluate points outside the domain using extrapolation.
                Defaults uses extrapolation.
            extrapolation (str or Extrapolation, optional): Controls the
                extrapolation mode for elements outside the domain range.
                By default uses the method defined in fd. See extrapolation to
                more information.
            eval_points (array_like, optional): Set of points where
                the functions are evaluated to obtain the discrete
                representation of the object to operate. If an empty list is
                passed it calls numpy.linspace with bounds equal to the ones
                defined in fd.domain_range and the number of points the maximum
                between 201 and 10 times the number of basis plus 1.
            **kwargs: Keyword arguments to be passed to :meth:`from_data`.

        Returns:
            :obj:`FDataBasis` with the shifted data.
        """

        if self.ndim_image > 1 or self.ndim_domain > 1:
            raise ValueError

        domain_range = self.domain_range[0]

        if eval_points is None:  # Grid to discretize the function
            nfine = max(self.nbasis * 10 + 1, 201)
            eval_points = numpy.linspace(*domain_range, nfine)
        else:
            eval_points = numpy.asarray(eval_points)

        if numpy.isscalar(shifts):  # Special case, all curves with same shift

            _basis = self.basis.rescale((domain_range[0] + shifts,
                                         domain_range[1] + shifts))

            return FDataBasis.from_data(self.evaluate(eval_points,
                                                      keepdims=False),
                                        eval_points + shifts,
                                        _basis, **kwargs)

        elif len(shifts) != self.nsamples:
            raise ValueError(f"shifts vector ({len(shifts)}) must have the same"
                             f" length than the number of samples "
                             f"({self.nsamples})")

        if restrict_domain:
            a = domain_range[0] - min(numpy.min(shifts), 0)
            b = domain_range[1] - max(numpy.max(shifts), 0)
            domain = (a, b)
            eval_points = eval_points[
                numpy.logical_and(eval_points >= a,
                                  eval_points <= b)]
        else:
            domain = domain_range

        points_shifted = numpy.outer(numpy.ones(self.nsamples),
                                     eval_points)

        points_shifted += numpy.atleast_2d(shifts).T

        # Matrix of shifted values
        _data_matrix = self.evaluate(points_shifted,
                                     aligned_evaluation=False,
                                     extrapolation=extrapolation,
                                     keepdims=False)

        _basis = self.basis.rescale(domain)

        return FDataBasis.from_data(_data_matrix, eval_points,
                                    _basis, **kwargs)

    def derivative(self, order=1):
        r"""Differentiate a FDataBasis object.


        Args:
            order (int, optional): Order of the derivative. Defaults to one.
        """

        raise NotImplementedError

    def mean(self):
        """Compute the mean of all the samples in a FDataBasis object.

        Returns:
            :obj:`FDataBasis`: A FDataBais object with just one sample
            representing the mean of all the samples in the original
            FDataBasis object.

        Examples:
            >>> basis = Monomial(nbasis=4)
            >>> coefficients = [[0.5, 1, 2, .5], [1.5, 1, 4, .5]]
            >>> FDataBasis(basis, coefficients).mean()
            FDataBasis(
                basis=Monomial(domain_range=[array([0, 1])], nbasis=4),
                coefficients=[[1.  1.  3.  0.5]],
                ...)

        """
        return self.copy(coefficients=numpy.mean(self.coefficients, axis=0))

    def gmean(self, eval_points=None):
        """Compute the geometric mean of the functional data object.

        A numerical approach its used. The object its transformed into its
        discrete representation and then the geometric mean is computed and
        then the object is taken back to the basis representation.

        Args:
            eval_points (array_like, optional): Set of points where the
                functions are evaluated to obtain the discrete
                representation of the object. If none are passed it calls
                numpy.linspace with bounds equal to the ones defined in
                self.domain_range and the number of points the maximum
                between 501 and 10 times the number of basis.

        Returns:
            FDataBasis: Geometric mean of the original object.

        """
        return self.to_grid(eval_points).gmean().to_basis(self.basis)

    def var(self, eval_points=None):
        """Compute the variance of the functional data object.

        A numerical approach its used. The object its transformed into its
        discrete representation and then the variance is computed and
        then the object is taken back to the basis representation.

        Args:
            eval_points (array_like, optional): Set of points where the
                functions are evaluated to obtain the discrete
                representation of the object. If none are passed it calls
                numpy.linspace with bounds equal to the ones defined in
                self.domain_range and the number of points the maximum
                between 501 and 10 times the number of basis.

        Returns:
            FDataBasis: Variance of the original object.

        """
        return self.to_grid(eval_points).var().to_basis(self.basis)

    def cov(self, eval_points=None):
        """Compute the covariance of the functional data object.

        A numerical approach its used. The object its transformed into its
        discrete representation and then the covariance matrix is computed.

        Args:
            eval_points (array_like, optional): Set of points where the
                functions are evaluated to obtain the discrete
                representation of the object. If none are passed it calls
                numpy.linspace with bounds equal to the ones defined in
                self.domain_range and the number of points the maximum
                between 501 and 10 times the number of basis.

        Returns:
            numpy.darray: Matrix of covariances.

        """
        return self.to_grid(eval_points).cov()

    def to_grid(self, eval_points=None):
        """Return the discrete representation of the object.

        Args:
            eval_points (array_like, optional): Set of points where the
                functions are evaluated. If none are passed it calls
                numpy.linspace with bounds equal to the ones defined in
                self.domain_range and the number of points the maximum
                between 501 and 10 times the number of basis.

        Returns:
              FDataGrid: Discrete representation of the functional data
              object.

        Examples:
            >>> fd = FDataBasis(coefficients=[[1, 1, 1], [1, 0, 1]],
            ...                 basis=Monomial((0,5), nbasis=3))
            >>> fd.to_grid([0, 1, 2])
            FDataGrid(
                array([[[1.],
                        [3.],
                        [7.]],
            <BLANKLINE>
                       [[1.],
                        [2.],
                        [5.]]]),
                sample_points=[array([0, 1, 2])],
                domain_range=array([[0, 5]]),
                ...)

        """

        if self.ndim_image > 1 or self.ndim_domain > 1:
            raise NotImplementedError

        if eval_points is None:
            npoints = max(501, 10 * self.nbasis)
            eval_points = numpy.linspace(*self.domain_range[0], npoints)

        return grid.FDataGrid(self.evaluate(eval_points, keepdims=False),
                              sample_points=eval_points,
                              domain_range=self.domain_range,
                              keepdims=self.keepdims)

    def to_basis(self, basis, eval_points=None, **kwargs):
        """Return the basis representation of the object.

        Args:
            basis(Basis): basis object in which the functional data are
                going to be represented.
            **kwargs: keyword arguments to be passed to
                FDataBasis.from_data().

        Returns:
            FDataBasis: Basis representation of the funtional data
            object.
        """

        return self.to_grid(eval_points=eval_points).to_basis(basis, **kwargs)

    def to_list(self):
        """Splits FDataBasis samples into a list"""
        return [self[i] for i in range(self.nsamples)]

    def copy(self, *, basis=None, coefficients=None, dataset_label=None,
             axes_labels=None, extrapolation=None, keepdims=None):
        """FDataBasis copy"""

        if basis is None:
            basis = copy.deepcopy(self.basis)

        if coefficients is None:
            coefficients = self.coefficients

        if dataset_label is None:
            dataset_label = copy.deepcopy(dataset_label)

        if axes_labels is None:
            axes_labels = copy.deepcopy(axes_labels)

        if extrapolation is None:
            extrapolation = self.extrapolation

        if keepdims is None:
            keepdims = self.keepdims

        return FDataBasis(basis, coefficients, dataset_label=dataset_label,
                          axes_labels=axes_labels, extrapolation=extrapolation,
                          keepdims=keepdims)

    def times(self, other):
        """"Provides a numerical approximation of the multiplication between
            an FDataObject to other object

        Args:
            other (int, list, FDataBasis): Object to multiply with the
                                           FDataBasis object.
                - int: Multiplies all samples with the value
                - list: multiply each values with the samples respectively.
                        Length should match with FDataBasis samples
                - FDataBasis: if there is one sample it multiplies this with
                              all the samples in the object. If not, it
                              multiplies each sample respectively. Samples
                              should match

        Returns:
            (FDataBasis): FDataBasis object containing the multiplication

        """
        if isinstance(other, FDataBasis):

            if not _same_domain(self.domain_range, other.domain_range):
                raise ValueError("The functions domains are different.")

            basisobj = self.basis.basis_of_product(other.basis)
            neval = max(10 * max(self.nbasis, other.nbasis) + 1,
                        MIN_EVAL_SAMPLES)
            (left, right) = self.domain_range[0]
            evalarg = numpy.linspace(left, right, neval)

            first = self.copy(coefficients=(numpy.repeat(self.coefficients,
                            other.nsamples, axis=0) if self.nsamples == 1 and
                            other.nsamples > 1 else self.coefficients.copy()))
            second = other.copy(coefficients=(numpy.repeat(other.coefficients,
                            self.nsamples, axis=0) if other.nsamples == 1 and
                            self.nsamples > 1 else other.coefficients.copy()))

            fdarray = first.evaluate(evalarg) * second.evaluate(evalarg)

            return FDataBasis.from_data(fdarray, evalarg, basisobj)

        if isinstance(other, int):
            other = [other for _ in range(self.nsamples)]

        coefs = numpy.transpose(numpy.atleast_2d(other))
        return self.copy(coefficients=self.coefficients*coefs)

    def inner_product(self, other, lfd_self=None, lfd_other=None,
                      weights=None):
        r"""Return an inner product matrix given a FDataBasis object.

        The inner product of two functions is defined as

        .. math::
            <x, y> = \int_a^b x(t)y(t) dt

        When we talk abaout FDataBasis objects, they have many samples, so we
        talk about inner product matrix instead. So, for two FDataBasis objects
        we define the inner product matrix as

        .. math::
            a_{ij} = <x_i, y_i> = \int_a^b x_i(s) y_j(s) ds

        where :math:`f_i(s), g_j(s)` are the :math:`i^{th} j^{th}` sample of
        each object. The return matrix has a shape of :math:`IxJ` where I and
        J are the number of samples of each object respectively.

        Args:
            other (FDataBasis, Basis): FDataBasis object containing the second
                    object to make the inner product

            lfd_self (Lfd): Lfd object for the first function evaluation

            lfd_other (Lfd): Lfd object for the second function evaluation

            weights(FDataBasis): a FDataBasis object with only one sample that
                    defines the weight to calculate the inner product

        Returns:
            numpy.array: Inner Product matrix.

        """

        if not _same_domain(self.domain_range, other.domain_range):
            raise ValueError("Both Objects should have the same domain_range")
        if isinstance(other, Basis):
            other = other.to_basis()

        # TODO this will be used when lfd evaluation is ready
        lfd_self = Lfd(0) if (lfd_self is None) else lfd_self
        lfd_other = Lfd(0) if (lfd_other is None) else lfd_other

        if weights is not None:
            other = other.times(weights)

        matrix = numpy.empty((self.nsamples, other.nsamples))
        (left, right) = self.domain_range[0]

        for i in range(self.nsamples):
            for j in range(other.nsamples):
                fd = self[i].times(other[j])
                matrix[i, j] = scipy.integrate.quad(
                    lambda x: fd.evaluate([x])[0], left, right)[0]
        return matrix

    def _to_R(self):
        """Gives the code to build the object on fda package on R"""
        return ("fd(coef = " + self._arraytoR(self.coefficients, True) +
                ", basisobj = " + self.basis._to_R() + ")")

    def _array_to_R(self, coefficients, transpose=False):
        if len(coefficients.shape) == 1:
            coefficients = coefficients.reshape((1, coefficients.shape[0]))

        if len(coefficients.shape) > 2:
            return NotImplementedError

        if transpose is True:
            coefficients = numpy.transpose(coefficients)

        (rows, cols) = coefficients.shape
        retstring = "matrix(c("
        for j in range(cols):
            for i in range(rows):
                retstring = retstring + str(coefficients[i, j]) + ", "

        return (retstring[0:len(retstring) - 2] + "), nrow = " + str(rows) +
                ", ncol = " + str(cols) + ")")

    def __repr__(self):
        """Representation of FDataBasis object."""
        return (f"{self.__class__.__name__}("
                f"\nbasis={self.basis},"
                f"\ncoefficients={self.coefficients},"
                f"\ndataset_label={self.dataset_label},"
                f"\naxes_labels={self.axes_labels},"
                f"\nextrapolation={self.extrapolation},"
                f"\nkeepdims={self.keepdims})").replace('\n', '\n    ')

    def __str__(self):
        """Return str(self)."""

        return (f"{self.__class__.__name__}("
                f"\nbasis={self.basis},"
                f"\ncoefficients={self.coefficients})").replace('\n', '\n    ')

    def __eq__(self, other):
        """Equality of FDataBasis"""
        # TODO check all other params
        return self.basis == other.basis and numpy.all(self.coefficients == other.coefficients)

    def concatenate(self, other):
        """Join samples from a similar FDataBasis object.

        Joins samples from another FDataBasis object if they have the same
        basis.

        Args:
            other (:class:`FDataBasis`): another FDataBasis object.

        Returns:
            :class:`FDataBasis`: FDataBasis object with the samples from the two
            original objects.
        """

        if other.basis != self.basis:
            raise ValueError("The objects should have the same basis.")

        return self.copy(coefficients=numpy.concatenate((self.coefficients,
                                                         other.coefficients),
                                                        axis=0))

    def compose(self, fd, *, eval_points=None, **kwargs):
        """Composition of functions.

        Performs the composition of functions. The basis is discretized to
        compute the composition.

        Args:
            fd (:class:`FData`): FData object to make the composition. Should
                have the same number of samples and image dimension equal to 1.
            eval_points (array_like): Points to perform the evaluation.
             **kwargs: Named arguments to be passed to :func:`from_data`.
        """

        grid = self.to_grid().compose(fd, eval_points=eval_points)

        if fd.ndim_domain == 1:
            basis = self.basis.rescale(fd.domain_range[0])
            composition = grid.to_basis(basis, **kwargs)
        else:
            # Cant be convertered to basis due to the dimensions
            composition = grid

        return composition

    def __getitem__(self, key):
        """Return self[key]."""

        if isinstance(key, int):
            return self.copy(coefficients=self.coefficients[key:key + 1])

        else:
            return self.copy(coefficients=self.coefficients[key])

    def __add__(self, other):
        """Addition for FDataBasis object."""

        raise NotImplementedError

    def __radd__(self, other):
        """Addition for FDataBasis object."""

        return self.__add__(other)

    def __sub__(self, other):
        """Subtraction for FDataBasis object."""

        raise NotImplementedError

    def __rsub__(self, other):
        """Right subtraction for FDataBasis object."""

        raise NotImplementedError

    def __mul__(self, other):
        """Multiplication for FDataBasis object."""

        raise NotImplementedError

    def __rmul__(self, other):
        """Multiplication for FDataBasis object."""

        return self.__mul__(other)

    def __truediv__(self, other):
        """Division for FDataBasis object."""

        raise NotImplementedError

    def __rtruediv__(self, other):
        """Right division for FDataBasis object."""

        raise NotImplementedError<|MERGE_RESOLUTION|>--- conflicted
+++ resolved
@@ -311,10 +311,6 @@
     def to_basis(self):
         return FDataBasis(self.copy(), numpy.identity(self.nbasis))
 
-<<<<<<< HEAD
-    def inner_product(self, other):
-        return numpy.transpose(other.inner_product(self.to_basis()))
-=======
     def _list_to_R(self, knots):
         retstring = "c("
         for i in range(0, len(knots)):
@@ -323,11 +319,10 @@
 
     def _to_R(self):
         raise NotImplementedError
-
-    def inprod(self, other):
-        return self.to_basis().inprod(other)
->>>>>>> d59ff112
-
+        
+    def inner_product(self, other):
+        return numpy.transpose(other.inner_product(self.to_basis()))
+    
     def __repr__(self):
         """Representation of a Basis object."""
         return (f"{self.__class__.__name__}(domain_range={self.domain_range}, "
