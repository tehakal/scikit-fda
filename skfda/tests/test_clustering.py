"""Tests for clustering methods."""
import unittest

import numpy as np

import skfda
from skfda.datasets import make_gaussian_process
from skfda.misc.covariances import Brownian
from skfda.ml.clustering import FuzzyCMeans, KMeans
from skfda.representation.grid import FDataGrid


class TestKMeans(unittest.TestCase):
    """Test the KMeans clustering method."""

<<<<<<< HEAD
    def test_univariate(self) -> None:
        """Test with univariate functional data."""
        data_matrix = [
            [1, 1, 2, 3, 2.5, 2],
            [0.5, 0.5, 1, 2, 1.5, 1],
            [-1, -1, -0.5, 1, 1, 0.5],  # noqa: WPS204
            [-0.5, -0.5, -0.5, -1, -1, -1],
        ]
        grid_points = np.array([0, 2, 4, 6, 8, 10])
        fd = FDataGrid(data_matrix, grid_points)
        init = np.array([[0, 0, 0, 0, 0, 0], [2, 1, -1, 0.5, 0, -0.5]])
        init_fd = FDataGrid(init, grid_points)
        kmeans = KMeans(init=init_fd)
        distances_to_centers = kmeans.fit_transform(fd)
        np.testing.assert_allclose(
            distances_to_centers,
            np.array([
                [2.98142397, 9.23534876],
                [0.68718427, 6.50960828],
                [3.31243449, 4.39222798],
                [6.49679408, 0],
            ]),
=======
    def test_distinct_clusters(self) -> None:
        """
        Test with two clearly distinct clusters.

        We use two Brownian processes with different means (-1 and 1), so
        clustering should be perfect.
        """
        n_features = 100
        n_samples = 1000

        cluster_0 = make_gaussian_process(
            n_samples=n_samples,
            n_features=n_features,
            mean=-1,
            cov=Brownian(variance=0.01),
>>>>>>> 1ddad0e7
        )
        cluster_1 = make_gaussian_process(
            n_samples=n_samples,
            n_features=n_features,
            mean=1,
            cov=Brownian(variance=0.01),
        )

        X = skfda.concatenate((cluster_0, cluster_1))

        kmeans = KMeans[FDataGrid](random_state=0)
        prediction = kmeans.fit_predict(X)

        np.testing.assert_allclose(
            kmeans.cluster_centers_.data_matrix[..., 0],
            [
                -np.ones(n_features),
                np.ones(n_features),
            ],
            rtol=1e-2,
        )

        np.testing.assert_equal(
            prediction,
            np.concatenate([
                np.zeros(n_samples),
                np.ones(n_samples),
            ]),
        )


class TestFuzzyCMeans(unittest.TestCase):
    """Test the FuzzyCMeans clustering method."""

<<<<<<< HEAD
    def test_univariate(self) -> None:
        """Test with univariate functional data."""
        data_matrix = [
            [1, 1, 2, 3, 2.5, 2],
            [0.5, 0.5, 1, 2, 1.5, 1],
            [-1, -1, -0.5, 1, 1, 0.5],  # noqa: WPS204
            [-0.5, -0.5, -0.5, -1, -1, -1],
        ]
        grid_points = np.array([0, 2, 4, 6, 8, 10])
        fd = FDataGrid(data_matrix, grid_points)
        fuzzy_kmeans = FuzzyCMeans[FDataGrid]()
        fuzzy_kmeans.fit(fd)
        np.testing.assert_array_equal(
            fuzzy_kmeans.predict_proba(fd).round(3),
            np.array([
                [0.965, 0.035],
                [0.94, 0.06],
                [0.227, 0.773],
                [0.049, 0.951],
            ]),
=======
    def test_distinct_clusters(self) -> None:
        """
        Test with two clearly distinct clusters.

        We use two Brownian processes with different means (-1 and 1), so
        clustering should be perfect.
        """
        n_features = 100
        n_samples = 1000

        cluster_0 = make_gaussian_process(
            n_samples=n_samples,
            n_features=n_features,
            mean=-1,
            cov=Brownian(variance=0.01),
>>>>>>> 1ddad0e7
        )
        cluster_1 = make_gaussian_process(
            n_samples=n_samples,
            n_features=n_features,
            mean=1,
            cov=Brownian(variance=0.01),
        )

        X = skfda.concatenate((cluster_0, cluster_1))

        fcmeans = FuzzyCMeans[FDataGrid](random_state=0)
        prediction = fcmeans.fit_predict(X)

        np.testing.assert_allclose(
            fcmeans.cluster_centers_.data_matrix[..., 0],
            [
                -np.ones(n_features),
                np.ones(n_features),
            ],
            rtol=1e-2,
        )

        np.testing.assert_equal(
            prediction,
            np.concatenate([
                np.zeros(n_samples),
                np.ones(n_samples),
            ]),
        )

        predict_proba = fcmeans.predict_proba(X)
        true_proba = np.zeros((n_samples * 2, 2))
        true_proba[:n_samples, 0] = 1
        true_proba[n_samples:, 1] = 1

        # We need to use atol because we compare against 0.
        np.testing.assert_allclose(
            predict_proba,
            true_proba,
            atol=1e-1,
        )


if __name__ == '__main__':
    unittest.main()<|MERGE_RESOLUTION|>--- conflicted
+++ resolved
@@ -13,30 +13,6 @@
 class TestKMeans(unittest.TestCase):
     """Test the KMeans clustering method."""
 
-<<<<<<< HEAD
-    def test_univariate(self) -> None:
-        """Test with univariate functional data."""
-        data_matrix = [
-            [1, 1, 2, 3, 2.5, 2],
-            [0.5, 0.5, 1, 2, 1.5, 1],
-            [-1, -1, -0.5, 1, 1, 0.5],  # noqa: WPS204
-            [-0.5, -0.5, -0.5, -1, -1, -1],
-        ]
-        grid_points = np.array([0, 2, 4, 6, 8, 10])
-        fd = FDataGrid(data_matrix, grid_points)
-        init = np.array([[0, 0, 0, 0, 0, 0], [2, 1, -1, 0.5, 0, -0.5]])
-        init_fd = FDataGrid(init, grid_points)
-        kmeans = KMeans(init=init_fd)
-        distances_to_centers = kmeans.fit_transform(fd)
-        np.testing.assert_allclose(
-            distances_to_centers,
-            np.array([
-                [2.98142397, 9.23534876],
-                [0.68718427, 6.50960828],
-                [3.31243449, 4.39222798],
-                [6.49679408, 0],
-            ]),
-=======
     def test_distinct_clusters(self) -> None:
         """
         Test with two clearly distinct clusters.
@@ -52,7 +28,6 @@
             n_features=n_features,
             mean=-1,
             cov=Brownian(variance=0.01),
->>>>>>> 1ddad0e7
         )
         cluster_1 = make_gaussian_process(
             n_samples=n_samples,
@@ -87,28 +62,6 @@
 class TestFuzzyCMeans(unittest.TestCase):
     """Test the FuzzyCMeans clustering method."""
 
-<<<<<<< HEAD
-    def test_univariate(self) -> None:
-        """Test with univariate functional data."""
-        data_matrix = [
-            [1, 1, 2, 3, 2.5, 2],
-            [0.5, 0.5, 1, 2, 1.5, 1],
-            [-1, -1, -0.5, 1, 1, 0.5],  # noqa: WPS204
-            [-0.5, -0.5, -0.5, -1, -1, -1],
-        ]
-        grid_points = np.array([0, 2, 4, 6, 8, 10])
-        fd = FDataGrid(data_matrix, grid_points)
-        fuzzy_kmeans = FuzzyCMeans[FDataGrid]()
-        fuzzy_kmeans.fit(fd)
-        np.testing.assert_array_equal(
-            fuzzy_kmeans.predict_proba(fd).round(3),
-            np.array([
-                [0.965, 0.035],
-                [0.94, 0.06],
-                [0.227, 0.773],
-                [0.049, 0.951],
-            ]),
-=======
     def test_distinct_clusters(self) -> None:
         """
         Test with two clearly distinct clusters.
@@ -124,7 +77,6 @@
             n_features=n_features,
             mean=-1,
             cov=Brownian(variance=0.01),
->>>>>>> 1ddad0e7
         )
         cluster_1 = make_gaussian_process(
             n_samples=n_samples,
