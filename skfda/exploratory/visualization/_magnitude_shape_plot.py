--- conflicted
+++ resolved
@@ -109,59 +109,10 @@
         ...                [0.5, 0.5, 1, 2, 1.5, 1],
         ...                [-1, -1, -0.5, 1, 1, 0.5],
         ...                [-0.5, -0.5, -0.5, -1, -1, -1]]
-<<<<<<< HEAD
         >>> grid_points = np.array([ 0., 2., 4., 6., 8., 10.])
-        >>> fd = skfda.FDataGrid(data_matrix, grid_points)
-        >>> MagnitudeShapePlot(fd)
-        MagnitudeShapePlot(
-            fdata=FDataGrid(
-                array([[[ 1. ],
-                        [ 1. ],
-                        [ 2. ],
-                        [ 3. ],
-                        [ 2.5],
-                        [ 2. ]],
-                       [[ 0.5],
-                        [ 0.5],
-                        [ 1. ],
-                        [ 2. ],
-                        [ 1.5],
-                        [ 1. ]],
-                       [[-1. ],
-                        [-1. ],
-                        [-0.5],
-                        [ 1. ],
-                        [ 1. ],
-                        [ 0.5]],
-                       [[-0.5],
-                        [-0.5],
-                        [-0.5],
-                        [-1. ],
-                        [-1. ],
-                        [-1. ]]]),
-                grid_points=array([array([  0.,   2.,   4.,   6.,   8.,  10.])], dtype=object),
-                domain_range=((0.0, 10.0),),
-                ...),
-            multivariate_depth=None,
-            pointwise_weights=None,
-            cutoff_factor=1,
-            points=array([[ 1.66666667,  0.12777778],
-                          [ 0.        ,  0.        ],
-                          [-0.8       ,  0.17666667],
-                          [-1.74444444,  0.94395062]]),
-            outliers=array([False, False, False, False]),
-            colormap=seismic,
-            color=0.2,
-            outliercol=0.8,
-            xlabel='MO',
-            ylabel='VO',
-            title='')
-=======
-        >>> grid_points = [ 0., 2., 4., 6., 8., 10.]
         >>> X = skfda.FDataGrid(data_matrix, grid_points)
         >>> MagnitudeShapePlot(X)
         MagnitudeShapePlot(...)
->>>>>>> 1ddad0e7
 
     References:
         .. footbibliography::
