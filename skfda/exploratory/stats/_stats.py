--- conflicted
+++ resolved
@@ -79,11 +79,7 @@
 
 def cov(
     X: FData,
-<<<<<<< HEAD
-    ddof: int = 1,
-=======
     correction: int = 0,
->>>>>>> 93fdf3d0
 ) -> Callable[[NDArrayFloat, NDArrayFloat], NDArrayFloat]:
     """
     Compute the covariance.
