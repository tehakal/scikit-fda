<<<<<<< HEAD
"""Functional data descriptive statistics.
"""
from builtins import isinstance

from typing import Callable, TypeVar, Union

import numpy as np

from ...misc.metrics import lp_norm, lp_distance
from ...representation import FData
=======
"""Functional data descriptive statistics."""

>>>>>>> e9e8ec75
from ..depth import ModifiedBandDepth


def mean(fdata):
    """Compute the mean of all the samples in a FData object.

    Computes the mean of all the samples in a FDataGrid or FDataBasis object.

    Args:
        fdata (FDataGrid or FDataBasis): Object containing all the samples
            whose mean is wanted.


    Returns:
        FDataGrid or FDataBasis: A FDataGrid or FDataBasis object with just
        one sample representing the mean of all the samples in the original
        object.

    """
    return fdata.mean()


def var(fdatagrid):
    """Compute the variance of a set of samples in a FDataGrid object.

    Args:
        fdatagrid (FDataGrid): Object containing all the set of samples
        whose variance is desired.

    Returns:
        FDataGrid: A FDataGrid object with just one sample representing the
        variance of all the samples in the original FDataGrid object.

    """
    return fdatagrid.var()


def gmean(fdatagrid):
    """Compute the geometric mean of all the samples in a FDataGrid object.

    Args:
        fdatagrid (FDataGrid): Object containing all the samples whose
            geometric mean is wanted.

    Returns:
        FDataGrid: A FDataGrid object with just one sample representing the
        geometric mean of all the samples in the original FDataGrid object.

    """
    return fdatagrid.gmean()


def cov(fdatagrid):
    """Compute the covariance.

    Calculates the covariance matrix representing the covariance of the
    functional samples at the observation points.

    Args:
        fdatagrid (FDataGrid): Object containing different samples of a
            functional variable.

    Returns:
        numpy.darray: Matrix of covariances.

    """
    return fdatagrid.cov()


def depth_based_median(fdatagrid, depth_method=ModifiedBandDepth()):
    """Compute the median based on a depth measure.

    The depth based median is the deepest curve given a certain
    depth measure

    Args:
        fdatagrid (FDataGrid): Object containing different samples of a
            functional variable.
        depth_method (:ref:`depth measure <depth-measures>`, optional):
                Method used to order the data. Defaults to :func:`modified
                band depth <skfda.exploratory.depth.ModifiedBandDepth>`.

    Returns:
        FDataGrid: object containing the computed depth_based median.

    See also:
        :func:`geometric_median`

    """
    depth = depth_method(fdatagrid)
    indices_descending_depth = (-depth).argsort(axis=0)

    # The median is the deepest curve
    return fdatagrid[indices_descending_depth[0]]


T = TypeVar('T', bound=Union[np.array, FData])


def geometric_median(X: T, tol: float=1.e-8,
                     metric: Callable = lp_distance) -> T:
    r"""Compute the geometric median.

    The sample geometric median is the point that minimizes the :math:`L_1`
    norm of the vector of distances to all observations:

    .. math::

        \underset{y \in L(\mathcal{T})}{\arg \min}
        \sum_{i=1}^N \left \| x_i-y \right \|

    It uses the corrected Weiszfeld algorithm to compute the median.

    Args:
        X: Object containing different samples of a
            functional variable.
        tol: tolerance used to check convergence.
        metric: metric used to compute the vector of distances. By
            default is the :math:`L_2` distance.

    Returns:
        FData: object containing the computed geometric median.

    Example:

        >>> from skfda import FDataGrid
        >>> data_matrix = [[0.5, 1, 2, .5], [1.5, 1, 4, .5]]
        >>> X = FDataGrid(data_matrix)
        >>> median = geometric_median(X)
        >>> median.data_matrix[0, ..., 0]
        array([ 1. ,  1. ,  3. ,  0.5])

    See also:
        :func:`depth_based_median`

    References:
        Gervini, D. (2008). Robust functional estimation using the median and
        spherical principal components. Biometrika, 95(3), 587–600.
        https://doi.org/10.1093/biomet/asn031

    """

    def weighted_average(X, weights):
        if isinstance(X, FData):
            return (X * weights).sum()
        else:
            # To support also multivariate data
            return (X.T * weights).T.sum(axis=0)

    weights = np.full(len(X), 1 / len(X))
    median = weighted_average(X, weights)
    distances = metric(X, median)

    while True:
        zero_distances = (distances == 0)
        n_zeros = np.sum(zero_distances)
        weights_new = ((1 / distances) / np.sum(1 / distances) if n_zeros == 0
                       else (1 / n_zeros) * zero_distances)

        median_new = weighted_average(X, weights_new)

        if lp_norm(median_new - median) < tol:
            return median_new

        distances = metric(X, median_new)

        weights, median = (weights_new, median_new)


def trim_mean(fdatagrid,
              proportiontocut,
              depth_method=ModifiedBandDepth()):
    """Compute the trimmed means based on a depth measure.

    The trimmed means consists in computing the mean function without a
    percentage of least deep curves. That is, we first remove the least deep
    curves and then we compute the mean as usual.

    Note that in scipy the leftmost and rightmost proportiontocut data are
    removed. In this case, as we order the data by the depth, we only remove
    those that have the least depth values.

    Args:
        fdatagrid (FDataGrid): Object containing different samples of a
            functional variable.
        proportiontocut (float): indicates the percentage of functions to
            remove. It is not easy to determine as it varies from dataset to
            dataset.
        depth_method (:ref:`depth measure <depth-measures>`, optional):
            Method used to order the data. Defaults to :func:`modified
            band depth <skfda.exploratory.depth.ModifiedBandDepth>`.

    Returns:
        FDataGrid: object containing the computed trimmed mean.

    """
    n_samples_to_keep = (fdatagrid.n_samples -
                         int(fdatagrid.n_samples * proportiontocut))

    # compute the depth of each curve and store the indexes in descending order
    depth = depth_method(fdatagrid)
    indices_descending_depth = (-depth).argsort(axis=0)

    trimmed_curves = fdatagrid[indices_descending_depth[:n_samples_to_keep]]

    return trimmed_curves.mean()<|MERGE_RESOLUTION|>--- conflicted
+++ resolved
@@ -1,5 +1,5 @@
-<<<<<<< HEAD
-"""Functional data descriptive statistics.
+"""
+Functional data descriptive statistics.
 """
 from builtins import isinstance
 
@@ -9,10 +9,6 @@
 
 from ...misc.metrics import lp_norm, lp_distance
 from ...representation import FData
-=======
-"""Functional data descriptive statistics."""
-
->>>>>>> e9e8ec75
 from ..depth import ModifiedBandDepth
 
 
