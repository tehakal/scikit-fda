--- conflicted
+++ resolved
@@ -42,13 +42,8 @@
         ...                [0.5, 0.5, 1, 2, 1.5, 1],
         ...                [-1, -1, -0.5, 1, 1, 0.5],
         ...                [-0.5, -0.5, -0.5, -1, -1, -1]]
-<<<<<<< HEAD
-        >>> grid_points = np.array([0, 2, 4, 6, 8, 10])
-        >>> fd = skfda.FDataGrid(data_matrix, grid_points)
-=======
-        >>> grid_points = [0, 2, 4, 6, 8, 10]
+        >>> grid_points = np.array([0, 2, 4, 6, 8, 10])
         >>> X = skfda.FDataGrid(data_matrix, grid_points)
->>>>>>> 1ddad0e7
         >>> depth = skfda.exploratory.depth.IntegratedDepth()
         >>> depth(X).round(1)
         array([ 0.5,  0.8,  0.9,  0.9])
@@ -125,13 +120,8 @@
         ...                [0.5, 0.5, 1, 2, 1.5, 1],
         ...                [-1, -1, -0.5, 1, 1, 0.5],
         ...                [-0.5, -0.5, -0.5, -1, -1, -1]]
-<<<<<<< HEAD
-        >>> grid_points = np.array([0, 2, 4, 6, 8, 10])
-        >>> fd = skfda.FDataGrid(data_matrix, grid_points)
-=======
-        >>> grid_points = [0, 2, 4, 6, 8, 10]
+        >>> grid_points = np.array([0, 2, 4, 6, 8, 10])
         >>> X = skfda.FDataGrid(data_matrix, grid_points)
->>>>>>> 1ddad0e7
         >>> depth = skfda.exploratory.depth.ModifiedBandDepth()
         >>> values = depth(X)
         >>> values.round(1)
@@ -237,13 +227,8 @@
         ...                [0.5, 0.5, 1, 2, 1.5, 1],
         ...                [-1, -1, -0.5, 1, 1, 0.5],
         ...                [-0.5, -0.5, -0.5, -1, -1, -1]]
-<<<<<<< HEAD
-        >>> grid_points = np.array([0, 2, 4, 6, 8, 10])
-        >>> fd = skfda.FDataGrid(data_matrix, grid_points)
-=======
-        >>> grid_points = [0, 2, 4, 6, 8, 10]
+        >>> grid_points = np.array([0, 2, 4, 6, 8, 10])
         >>> X = skfda.FDataGrid(data_matrix, grid_points)
->>>>>>> 1ddad0e7
         >>> depth = DistanceBasedDepth(MahalanobisDistance(2))
         >>> depth(X).round(1)
         array([ 0.4,  0.8,  0.3,  0.3])
