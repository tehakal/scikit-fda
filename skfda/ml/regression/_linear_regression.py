from __future__ import annotations

import itertools
from typing import Any, Iterable, List, Optional, Sequence, Tuple, Union

import numpy as np
import pandas as pd
from sklearn.utils.validation import check_is_fitted

from ..._utils._sklearn_adapter import BaseEstimator, RegressorMixin
from ...misc.lstsq import solve_regularized_weighted_lstsq
from ...misc.regularization import L2Regularization, compute_penalty_matrix
from ...representation import FData
from ...representation.basis import Basis
from ...typing._numpy import NDArrayFloat
from ._coefficients import CoefficientInfo, coefficient_info_from_covariate

RegularizationType = Union[
    L2Regularization[Any],
    Sequence[Optional[L2Regularization[Any]]],
    None,
]

RegularizationIterableType = Union[
    L2Regularization[Any],
    Iterable[Optional[L2Regularization[Any]]],
    None,
]

AcceptedDataType = Union[
    FData,
    NDArrayFloat,
]

AcceptedDataCoefsType = Union[
    CoefficientInfo[FData],
    CoefficientInfo[NDArrayFloat],
]

BasisCoefsType = Union[
    Optional[Basis],
    Sequence[Optional[Basis]],
]


ArgcheckResultType = Tuple[
    Sequence[AcceptedDataType],
    NDArrayFloat,
    Optional[NDArrayFloat],
    Sequence[AcceptedDataCoefsType],
]

CheckRegularizationResultType = Tuple[
    RegularizationType,
    RegularizationType,
    List[float],
]

ConcatenateInterceptResultType = Tuple[
    Sequence[AcceptedDataType],
    List[AcceptedDataCoefsType],
]


class LinearRegression(
    BaseEstimator,
    RegressorMixin[
        Union[AcceptedDataType, Sequence[AcceptedDataType]],
        NDArrayFloat,
    ],
):
    r"""Linear regression with multivariate and functional response.

    This is a regression algorithm equivalent to multivariate linear
    regression, but accepting also functional data expressed in a basis
    expansion.

    The model assumed by this method, when the response is scalar, is:

    .. math::
        y = w_0 + w_1 x_1 + \ldots + w_p x_p + \int w_{p+1}(t) x_{p+1}(t) dt \
        + \ldots + \int w_r(t) x_r(t) dt

    where the covariates can be either multivariate or functional and the
    response is multivariate.

<<<<<<< HEAD
    Otherwise, the model assumed, when the response is functional, is:

    .. math::
        y(t) = \boldsymbol{\beta}^T(t)\boldsymbol{X}

    where the covariates are multivariate and the response is functional.
=======
    .. deprecated:: 0.8.
        Usage of arguments of type sequence of FData, ndarray is deprecated
        in methods fit, predict.
        Use covariate parameters of type pandas.DataFrame instead.
>>>>>>> a7d72577

    .. warning::
        For now, only multivariate convariates are supported when the
        response is functional.

    Args:
        coef_basis (iterable): Basis of the coefficient functions of the
            functional covariates. If multivariate data is supplied, their
            corresponding entries should be ``None``. If ``None`` is provided
            for a functional covariate, the same basis is assumed. If this
            parameter is ``None`` (the default), it is assumed that ``None``
            is provided for all covariates.
        fit_intercept:  Whether to calculate the intercept for this
            model. If set to False, no intercept will be used in calculations
            (i.e. data is expected to be centered).
        regularization (int, iterable or :class:`Regularization`): If it is
            not a :class:`Regularization` object, linear differential
            operator regularization is assumed. If it
            is an integer, it indicates the order of the
            derivative used in the computing of the penalty matrix. For
            instance 2 means that the differential operator is
            :math:`f''(x)`. If it is an iterable, it consists on coefficients
            representing the differential operator used in the computing of
            the penalty matrix. For instance the tuple (1, 0,
            numpy.sin) means :math:`1 + sin(x)D^{2}`. If not supplied this
            defaults to 2. Only used if penalty_matrix is
            ``None``.
        y_regularization (int, iterable or :class:`Regularization`): If it is
            not a :class:`Regularization` object, linear differential
            operator regularization is assumed. If it
            is an integer, it indicates the order of the
            derivative used in the computing of the penalty matrix. For
            instance 2 means that the differential operator is
            :math:`f''(x)`. If it is an iterable, it consists on coefficients
            representing the differential operator used in the computing of
            the penalty matrix. For instance the tuple (1, 0,
            numpy.sin) means :math:`1 + sin(x)D^{2}`. If not supplied this
            defaults to 2. Only used if y_penalty_matrix is
            ``None``.

    Attributes:
        coef\_: A list containing the weight coefficient for each
            covariate. For multivariate data, the covariate is a Numpy array.
            For functional data, the covariate is a FDataBasis object.
        intercept\_: Independent term in the linear model. Set to 0.0
            if `fit_intercept = False`.
        coef_info\_: A list containing information about coefficient for
            each covariate.

    Examples:
        >>> from skfda.ml.regression import LinearRegression
        >>> from skfda.representation.basis import (FDataBasis, Monomial,
        ...                                         Constant)
        >>> import pandas as pd

        Multivariate linear regression can be used with functions expressed in
        a basis. Also, a functional basis for the weights can be specified:

        >>> x_basis = Monomial(n_basis=3)
        >>> x_fd = FDataBasis(x_basis, [[0, 0, 1],
        ...                             [0, 1, 0],
        ...                             [0, 1, 1],
        ...                             [1, 0, 1]])
        >>> y = [2, 3, 4, 5]
        >>> linear = LinearRegression()
        >>> _ = linear.fit(x_fd, y)
        >>> linear.coef_[0]
        FDataBasis(
            basis=Monomial(domain_range=((0.0, 1.0),), n_basis=3),
            coefficients=[[-15.  96. -90.]],
            ...)
        >>> linear.intercept_
        array([ 1.])
        >>> linear.predict(x_fd)
        array([ 2.,  3.,  4.,  5.])

        Covariates can include also multivariate data:

        >>> x_basis = Monomial(n_basis=2)
        >>> x_fd = FDataBasis(x_basis, [[0, 2],
        ...                             [0, 4],
        ...                             [1, 0],
        ...                             [2, 0],
        ...                             [1, 2],
        ...                             [2, 2]])
        >>> x = [[1, 7], [2, 3], [4, 2], [1, 1], [3, 1], [2, 5]]
        >>> y = [11, 10, 12, 6, 10, 13]
        >>> linear = LinearRegression(
        ...              coef_basis=[None, Constant()])
        >>> _ = linear.fit([x, x_fd], y)
        >>> linear.coef_[0]
        array([ 2.,  1.])
        >>> linear.coef_[1]
        FDataBasis(
        basis=Constant(domain_range=((0.0, 1.0),), n_basis=1),
        coefficients=[[ 1.]],
        ...)
        >>> linear.intercept_
        array([ 1.])
        >>> linear.predict([x, x_fd])
        array([ 11.,  10.,  12.,   6.,  10.,  13.])

<<<<<<< HEAD
        Response can be functional when covariates are multivariate:

        >>> y_basis = Monomial(n_basis=3)
        >>> X = [[3, 4, 1], [5, 1, 6], [3, 2, 8]]
        >>> y = FDataBasis(y_basis, [[47, 22, 24],
        ...                          [43, 47, 39],
        ...                          [40, 53, 51]])
        >>> funct_linear = LinearRegression(
        ...     regularization=None,
        ...     y_regularization=None,
        ...     fit_intercept=False,
        ... )
        >>> _ = funct_linear.fit(X, y)
        >>> funct_linear.coef_[0]
        FDataBasis(
        basis=Monomial(domain_range=((0.0, 1.0),), n_basis=3),
        coefficients=[[ 6.  3.  1.]],
        ...)
        >>> funct_linear.predict([[3, 4, 1]])
        [FDataBasis(
        basis=Monomial(domain_range=((0.0, 1.0),), n_basis=3),
        coefficients=[[ 47.  22.  24.]],
        ...)]
=======
        Funcionality with pandas Dataframe.

        First example:

        >>> x_basis = Monomial(n_basis=3)
        >>> x_fd = FDataBasis(x_basis, [[0, 0, 1],
        ...                             [0, 1, 0],
        ...                             [0, 1, 1],
        ...                             [1, 0, 1]])
        >>> cov_dict = { "fd": x_fd }
        >>> y = [2, 3, 4, 5]
        >>> df = pd.DataFrame(cov_dict)
        >>> linear = LinearRegression()
        >>> _ = linear.fit(df, y)
        >>> linear.coef_[0]
        FDataBasis(
            basis=Monomial(domain_range=((0.0, 1.0),), n_basis=3),
            coefficients=[[-15.  96. -90.]],
            ...)
        >>> linear.intercept_
        array([ 1.])
        >>> linear.predict(df)
        array([ 2.,  3.,  4.,  5.])

        Second example:

        >>> x_basis = Monomial(n_basis=2)
        >>> x_fd = FDataBasis(x_basis, [[0, 2],
        ...                             [0, 4],
        ...                             [1, 0],
        ...                             [2, 0],
        ...                             [1, 2],
        ...                             [2, 2]])
        >>> mult1 = np.asarray([1, 2, 4, 1, 3, 2])
        >>> mult2 = np.asarray([7, 3, 2, 1, 1, 5])
        >>> cov_dict = {"m1": mult1, "m2": mult2, "fd": x_fd}
        >>> df = pd.DataFrame(cov_dict)
        >>> y = [11, 10, 12, 6, 10, 13]
        >>> linear = LinearRegression(
        ...              coef_basis=[None, Constant(), Constant()])
        >>> _ = linear.fit(df, y)
        >>> linear.coef_[0]
        array([ 2.])
        >>> linear.coef_[1]
        array([ 1.])
        >>> linear.coef_[2]
        FDataBasis(
            basis=Constant(domain_range=((0.0, 1.0),), n_basis=1),
            coefficients=[[ 1.]],
            ...)
        >>> linear.intercept_
        array([ 1.])
        >>> linear.predict(df)
        array([ 11.,  10.,  12.,   6.,  10.,  13.])
>>>>>>> a7d72577

    """

    def __init__(
        self,
        *,
        coef_basis: Optional[BasisCoefsType] = None,
        fit_intercept: bool = True,
        regularization: RegularizationType = None,
        y_regularization: RegularizationType = None,
    ) -> None:
        self.coef_basis = coef_basis
        self.fit_intercept = fit_intercept
        self.regularization = regularization
        self.y_regularization = y_regularization

    def fit(  # noqa: D102, WPS210
        self,
        X: Union[AcceptedDataType, Sequence[AcceptedDataType], pd.DataFrame],
        y: NDArrayFloat,
        sample_weight: Optional[NDArrayFloat] = None,
    ) -> LinearRegression:

        X_new, y, sample_weight, coef_info = self._argcheck_X_y(
            X,
            y,
            sample_weight,
            self.coef_basis,
        )

        regularization, y_regularization, lambdas = self._check_regularization(
            self.regularization, self.y_regularization, self.y_nbasis,
        )

        if self.fit_intercept:
            X_new, coef_info = self._concatenate_intercept(X_new, y, coef_info)

        penalty_matrix = compute_penalty_matrix(
            basis_iterable=(c.basis for c in coef_info),
            regularization_parameter=1,
            regularization=regularization,
        )

        y_penalty_matrix = compute_penalty_matrix(
            basis_iterable=(c.y_basis for c in coef_info),
            regularization_parameter=1,
            regularization=y_regularization,
        )

        if self.fit_intercept and penalty_matrix is not None:
            # Intercept is not penalized
            penalty_matrix[0, 0] = 0

        if self.functional_response:
            lambda_matrix = np.diag(lambdas)
            J_phi_theta = self.y_basis.inner_product_matrix(self.coef_basis[0])
            J_theta = self.coef_basis[0].inner_product_matrix()

            X_col_gram_mat = X_new.T @ X_new
            J_theta_kron_X_col_gram_mat = np.kron(J_theta, X_col_gram_mat)

            if penalty_matrix is not None:
                reg_matrix = np.kron(penalty_matrix, lambda_matrix)
                J_theta_kron_X_col_gram_mat += reg_matrix

            if y_penalty_matrix is not None:
                y_reg_matrix = np.kron(
                    y_penalty_matrix,
                    X_col_gram_mat,
                ) * self.y_lambda_parameter

                J_theta_kron_X_col_gram_mat += y_reg_matrix

            Xt_c_J_phi_theta = X_new.T @ y.coefficients @ J_phi_theta
            vec_Xt_c_J_phi_theta = np.reshape(
                Xt_c_J_phi_theta, (-1, 1), order='F',
            )

            basiscoefs = np.linalg.solve(
                J_theta_kron_X_col_gram_mat,
                vec_Xt_c_J_phi_theta,
            )

            basiscoef_list = np.reshape(
                basiscoefs, (X_new.shape[1], -1), order='F',
            )
        else:
            inner_products_list = [
                c.regression_matrix(x, y)  # type: ignore[arg-type]
                for x, c in zip(X_new, coef_info)
            ]
            # This is C @ J
            inner_products = np.concatenate(inner_products_list, axis=1)

            if sample_weight is not None:
                inner_products = inner_products * np.sqrt(sample_weight)
                y = y * np.sqrt(sample_weight)

            basiscoefs = solve_regularized_weighted_lstsq(
                coefs=inner_products,
                result=y,
                penalty_matrix=penalty_matrix,
            )

            coef_lengths = np.array([i.shape[1] for i in inner_products_list])
            coef_start = np.cumsum(coef_lengths)
            basiscoef_list = np.split(basiscoefs, coef_start)

        # Express the coefficients in functional form
        coefs = [
            c.convert_from_constant_coefs(bcoefs)
            for c, bcoefs in zip(coef_info, basiscoef_list)
        ]

        if self.fit_intercept:
            self.intercept_ = coefs[0]
            coefs = coefs[1:]
            coef_info = coef_info[1:]
        else:
            self.intercept_ = np.zeros(self.y_nbasis)

        self.coef_ = coefs
        self.basis_coefs = basiscoef_list
        self._coef_info = coef_info
        self._target_ndim = y.ndim

        return self

    def predict(  # noqa: D102
        self,
        X: Union[AcceptedDataType, Sequence[AcceptedDataType], pd.DataFrame],
    ) -> NDArrayFloat:

        check_is_fitted(self)
        X = self._argcheck_X(X)

        if self.functional_response:
            result_list = np.dot(X, self.basis_coefs)
            result = [
                coef_info.convert_from_constant_coefs(arr)
                for arr, coef_info  # noqa: WPS361
                in zip(result_list, self._coef_info)
            ]
        else:
            result = np.sum(
                [
                    coef_info.inner_product(coef, x)
                    for coef, x, coef_info  # noqa: WPS361
                    in zip(self.coef_, X, self._coef_info)
                ],
                axis=0,
            )

        if self.fit_intercept:
            result += self.intercept_

        if self._target_ndim == 1 and not self.functional_response:
            result = result.ravel()

        return result  # type: ignore[no-any-return]

<<<<<<< HEAD
    def _check_regularization(
        self,
        regularization: RegularizationType,
        y_regularization: RegularizationType,
        dimension: int,
    ) -> CheckRegularizationResultType:

        if isinstance(regularization, Iterable):
            lambdas: List[float] = []
            for reg in regularization:
                if reg is None:
                    lambdas = lambdas + [0]
                else:
                    lambdas = lambdas + [reg.regularization_parameter]
        elif regularization is not None:
            lambda_parameter = regularization.regularization_parameter
            lambdas = [lambda_parameter] * dimension
        else:
            lambdas = [0] * dimension

        if self.fit_intercept:
            if self.functional_response:
                lambdas = [0] + lambdas
            else:
                if isinstance(regularization, Iterable):
                    regularization = itertools.chain([None], regularization)
                elif regularization is not None:
                    regularization = (None, regularization)

        if y_regularization is not None:
            self.y_lambda_parameter = y_regularization.regularization_parameter

        return regularization, y_regularization, lambdas

    def _concatenate_intercept(
        self,
        X: Sequence[AcceptedDataType],
        y: AcceptedDataType,
        coef_info: List[AcceptedDataCoefsType],
    ) -> ConcatenateInterceptResultType:
        new_x = np.ones((len(y), 1))
        if self.functional_response:
            X_new = np.insert(X, 0, new_x.T, axis=1)
        else:
            X_new = [new_x] + X

        c_info = [coefficient_info_from_covariate(new_x, y)] + coef_info

        return X_new, c_info

=======
>>>>>>> a7d72577
    def _argcheck_X(  # noqa: N802
        self,
        X: Union[AcceptedDataType, Sequence[AcceptedDataType], pd.DataFrame],
    ) -> Sequence[AcceptedDataType]:

        if isinstance(X, List) and any(isinstance(x, FData) for x in X):
            warnings.warn(
                "Usage of arguments of type sequence of "
                "FData, ndarray is deprecated (fit, predict). "
                "Use pandas DataFrame instead",
                DeprecationWarning,
            )

        if isinstance(X, (FData, np.ndarray)):
            X = [X]

<<<<<<< HEAD
        return [x if isinstance(x, FData) else np.asarray(x) for x in X]

    def _argcheck_X_y(  # noqa: N802, WPS238
=======
        elif isinstance(X, pd.DataFrame):
            X = self._dataframe_conversion(X)

        X = [
            x if isinstance(x, FData)
            else self._check_and_convert(x) for x in X
        ]

        if all(not isinstance(i, FData) for i in X):
            warnings.warn("All the covariates are scalar.")

        return X

    def _check_and_convert(
        self,
        X: AcceptedDataType,
    ) -> np.ndarray:
        """Check if the input array is 1D and converts it to a 2D array.

        Args:
            X: multivariate array to check and convert.

        Returns:
            np.ndarray: numpy 2D array.
        """
        new_X = np.asarray(X)
        if len(new_X.shape) == 1:
            new_X = new_X[:, np.newaxis]
        return new_X

    def _argcheck_X_y(  # noqa: N802
>>>>>>> a7d72577
        self,
        X: Union[AcceptedDataType, Sequence[AcceptedDataType], pd.DataFrame],
        y: NDArrayFloat,
        sample_weight: Optional[NDArrayFloat] = None,
        coef_basis: Optional[BasisCoefsType] = None,
    ) -> ArgcheckResultType:
        """Do some checks to types and shapes."""
        new_X = self._argcheck_X(X)
        len_new_X = len(new_X)

        if isinstance(y, FData):
            if y.n_samples != len_new_X:
                raise ValueError(
                    "The number of samples on independent and "
                    "dependent variables should be the same",
                )
            self.functional_response = True
            new_X = np.asarray(new_X)
            self.y_nbasis = y.n_basis
            self.y_basis = y.basis
            if coef_basis is None:
                self.coef_basis = [y.basis]

            if not isinstance(self.y_basis, Basis):
                basis_type = type(self.y_basis)
                raise TypeError(
                    "y basis must be a Basis object, "
                    f"not {basis_type}",
                )
        else:
            if any(len(y) != len(x) for x in new_X):
                raise ValueError(
                    "The number of samples on independent and "
                    "dependent variables should be the same",
                )
            self.functional_response = False
            self.y_nbasis = 1
            y = np.asarray(y)

        if coef_basis is None:
            coef_basis = [None] * len_new_X

        if len(coef_basis) != len_new_X:
            coef_basis = coef_basis * len_new_X

        coef_info = [
            coefficient_info_from_covariate(x, y, basis=b)
            for x, b in zip(new_X, coef_basis)
        ]

        if sample_weight is not None:
            self._sample_weight_check(sample_weight, y)

        return new_X, y, sample_weight, coef_info

    def _sample_weight_check(
        self,
        sample_weight: Optional[NDArrayFloat],
        y: NDArrayFloat,
    ):
        if len(sample_weight) != len(y):
            raise ValueError(
                "The number of sample weights should be "
                "equal to the number of samples.",
            )

        if np.any(np.array(sample_weight) < 0):
            raise ValueError(
                "The sample weights should be non negative values",
            )

    def _dataframe_conversion(
        self,
        X: pd.DataFrame,
    ) -> List[AcceptedDataType]:
        """Convert DataFrames to a list with input columns.

        Args:
            X: pandas DataFrame to convert.

        Returns:
            List: list which elements are the input DataFrame columns.
        """
        return [v.values for k, v in X.items()]<|MERGE_RESOLUTION|>--- conflicted
+++ resolved
@@ -1,6 +1,7 @@
 from __future__ import annotations
 
 import itertools
+import warnings
 from typing import Any, Iterable, List, Optional, Sequence, Tuple, Union
 
 import numpy as np
@@ -84,19 +85,18 @@
     where the covariates can be either multivariate or functional and the
     response is multivariate.
 
-<<<<<<< HEAD
     Otherwise, the model assumed, when the response is functional, is:
 
     .. math::
         y(t) = \boldsymbol{\beta}^T(t)\boldsymbol{X}
 
     where the covariates are multivariate and the response is functional.
-=======
+
+
     .. deprecated:: 0.8.
         Usage of arguments of type sequence of FData, ndarray is deprecated
         in methods fit, predict.
         Use covariate parameters of type pandas.DataFrame instead.
->>>>>>> a7d72577
 
     .. warning::
         For now, only multivariate convariates are supported when the
@@ -199,7 +199,6 @@
         >>> linear.predict([x, x_fd])
         array([ 11.,  10.,  12.,   6.,  10.,  13.])
 
-<<<<<<< HEAD
         Response can be functional when covariates are multivariate:
 
         >>> y_basis = Monomial(n_basis=3)
@@ -215,15 +214,15 @@
         >>> _ = funct_linear.fit(X, y)
         >>> funct_linear.coef_[0]
         FDataBasis(
-        basis=Monomial(domain_range=((0.0, 1.0),), n_basis=3),
-        coefficients=[[ 6.  3.  1.]],
-        ...)
+            basis=Monomial(domain_range=((0.0, 1.0),), n_basis=3),
+            coefficients=[[ 6.  3.  1.]],
+            ...)
         >>> funct_linear.predict([[3, 4, 1]])
         [FDataBasis(
-        basis=Monomial(domain_range=((0.0, 1.0),), n_basis=3),
-        coefficients=[[ 47.  22.  24.]],
-        ...)]
-=======
+            basis=Monomial(domain_range=((0.0, 1.0),), n_basis=3),
+            coefficients=[[ 47.  22.  24.]],
+            ...)]
+
         Funcionality with pandas Dataframe.
 
         First example:
@@ -278,7 +277,6 @@
         array([ 1.])
         >>> linear.predict(df)
         array([ 11.,  10.,  12.,   6.,  10.,  13.])
->>>>>>> a7d72577
 
     """
 
@@ -440,7 +438,6 @@
 
         return result  # type: ignore[no-any-return]
 
-<<<<<<< HEAD
     def _check_regularization(
         self,
         regularization: RegularizationType,
@@ -491,8 +488,6 @@
 
         return X_new, c_info
 
-=======
->>>>>>> a7d72577
     def _argcheck_X(  # noqa: N802
         self,
         X: Union[AcceptedDataType, Sequence[AcceptedDataType], pd.DataFrame],
@@ -509,11 +504,6 @@
         if isinstance(X, (FData, np.ndarray)):
             X = [X]
 
-<<<<<<< HEAD
-        return [x if isinstance(x, FData) else np.asarray(x) for x in X]
-
-    def _argcheck_X_y(  # noqa: N802, WPS238
-=======
         elif isinstance(X, pd.DataFrame):
             X = self._dataframe_conversion(X)
 
@@ -545,7 +535,6 @@
         return new_X
 
     def _argcheck_X_y(  # noqa: N802
->>>>>>> a7d72577
         self,
         X: Union[AcceptedDataType, Sequence[AcceptedDataType], pd.DataFrame],
         y: NDArrayFloat,
