from __future__ import annotations

import warnings
<<<<<<< HEAD
from typing import Any, Mapping, Optional, Sequence, Tuple, Union, overload
=======
from typing import Any, Mapping, Tuple, overload
>>>>>>> 7ceb9874

import numpy as np
import pandas as pd
from pandas import DataFrame, Series
from sklearn.utils import Bunch
from typing_extensions import Literal

import rdata
import skdatasets

<<<<<<< HEAD
from .. import FDataGrid
from ..representation._typing import NDArrayAny
=======
from ..representation import FDataGrid
from ..typing._numpy import NDArrayFloat, NDArrayInt
>>>>>>> 7ceb9874


def _get_skdatasets_repositories() -> Any:
    import skdatasets

    repositories = getattr(skdatasets, "repositories", None)
    if repositories is None:
        repositories = skdatasets

    return repositories


def fdata_constructor(
    obj: Any,
    attrs: Mapping[str | bytes, Any],
) -> FDataGrid:
    """
    Construct a :func:`FDataGrid` objet from a R `fdata` object.

    This constructor can be used in the dict passed to
    :func:`rdata.conversion.SimpleConverter` in order to
    convert `fdata` objects from the fda.usc package.

    """
    names = obj["names"]

    return FDataGrid(
        data_matrix=obj["data"],
        grid_points=obj["argvals"],
        domain_range=obj["rangeval"],
        dataset_name=names['main'][0],
        argument_names=(names['xlab'][0],),
        coordinate_names=(names['ylab'][0],),
    )


def functional_constructor(
    obj: Any,
    attrs: Mapping[str | bytes, Any],
) -> Tuple[FDataGrid, NDArrayInt]:
    """
    Construct a :func:`FDataGrid` objet from a R `functional` object.

    This constructor can be used in the dict passed to
    :func:`rdata.conversion.SimpleConverter` in order to
    convert `functional` objects from the ddalpha package.

    """
    name = obj['name']
    args_label = obj['args']
    values_label = obj['vals']
    target = np.array(obj['labels']).ravel()
    dataf = obj['dataf']

    grid_points_set = {a for o in dataf for a in o["args"]}

    args_init = min(grid_points_set)
    args_end = max(grid_points_set)

    grid_points = np.arange(args_init, args_end + 1)

    data_matrix = np.zeros(shape=(len(dataf), len(grid_points)))

    for num_sample, o in enumerate(dataf):
        for t, x in zip(o["args"], o["vals"]):
            data_matrix[num_sample, t - args_init] = x

    return (
        FDataGrid(
            data_matrix=data_matrix,
            grid_points=grid_points,
            domain_range=(args_init, args_end),
            dataset_name=name[0],
            argument_names=(args_label[0],),
            coordinate_names=(values_label[0],),
        ),
        target,
    )


def fetch_cran(
    name: str,
    package_name: str,
    *,
    converter: rdata.conversion.Converter | None = None,
    **kwargs: Any,
) -> Any:
    """
    Fetch a dataset from CRAN.

    Args:
        name: Dataset name.
        package_name: Name of the R package containing the dataset.
        converter: Object that performs the conversion of the R objects to
            Python objects.
        kwargs: Additional parameters for the function
            :func:`skdatasets.repositories.cran.fetch_dataset`.

    Returns:
        The dataset, with the R types converted to suitable Python
        types.

    """
    repositories = _get_skdatasets_repositories()

    if converter is None:
        converter = rdata.conversion.SimpleConverter({
            **rdata.conversion.DEFAULT_CLASS_MAP,
            "fdata": fdata_constructor,
            "functional": functional_constructor,
        })

    return repositories.cran.fetch_dataset(
        name,
        package_name,
        converter=converter,
        **kwargs,
    )


def _ucr_to_fdatagrid(name: str, data: NDArrayFloat) -> FDataGrid:
    if data.dtype == np.object_:
        data = np.array(data.tolist())

        # n_instances := data.shape[0]
        # dim_output  := data.shape[1]
        # n_points    := data.shape[2]

        data = np.transpose(data, axes=(0, 2, 1))

    grid_points = range(data.shape[1])

    return FDataGrid(data, grid_points=grid_points, dataset_name=name)


@overload
def fetch_ucr(
    name: str,
    *,
    return_X_y: Literal[False] = False,
    **kwargs: Any,
) -> Bunch:
    pass


@overload
def fetch_ucr(
    name: str,
    *,
    return_X_y: Literal[True],
    **kwargs: Any,
) -> Tuple[FDataGrid, NDArrayInt]:
    pass


def fetch_ucr(
    name: str,
    *,
    return_X_y: bool = False,
    **kwargs: Any,
) -> Bunch | Tuple[FDataGrid, NDArrayInt]:
    """
    Fetch a dataset from the UCR.

    Args:
        name: Dataset name.
        kwargs: Additional parameters for the function
            :func:`skdatasets.repositories.ucr.fetch`.

    Returns:
        The dataset requested.

    Note:
        Functional multivariate datasets are not yet supported.

    References:
        Dau, Hoang Anh, Anthony Bagnall, Kaveh Kamgar, Chin-Chia Michael Yeh,
        Yan Zhu, Shaghayegh Gharghabi, Chotirat Ann Ratanamahatana, and
        Eamonn Keogh. «The UCR Time Series Archive».
        arXiv:1810.07758 [cs, stat], 17 de octubre de 2018.
        http://arxiv.org/abs/1810.07758.


    """
    repositories = _get_skdatasets_repositories()

    dataset = repositories.ucr.fetch(name, **kwargs)

    dataset['data'] = _ucr_to_fdatagrid(
        name=dataset['name'],
        data=dataset['data'],
    )
    dataset.pop('feature_names')

    if return_X_y:
        return dataset['data'], dataset['target']

    return dataset


def _physionet_to_fdatagrid(
    name: str,
    data: DataFrame,
    mode: Literal[
        None,
        "pad_left",
        "pad_right",
        "truncate_left",
        "truncate_right",
    ],
) -> FDataGrid:

    column = data.loc[:, "signal"]
    n_samples = len(column)
    dim_codomain = column[0].shape[1]

    min_len = min(s.shape[0] for s in column)
    max_len = max(s.shape[0] for s in column)

    if mode is None and min_len != max_len:
        raise ValueError(
            f"Dataset {name} has signals of different lengths. Use the "
            f"'mode' parameter to set a common lenght",
        )

    n_points = max_len if mode in {"pad_left", "pad_right"} else min_len

    data_matrix = np.full(
        shape=(n_samples, n_points, dim_codomain),
        fill_value=np.nan,
        dtype=column[0].dtype,
    )

    for i, sample in enumerate(column):
        copy_len = min(sample.shape[0], n_points)

        if mode in {None, "pad_right", "truncate_right"}:
            data_matrix[i, :copy_len, :] = sample[:copy_len, :]
        else:
            data_matrix[i, -copy_len:, :] = sample[-copy_len:, :]

    grid_points = np.linspace(
        0,
        column.attrs["fs"] * (n_points - 1),
        n_points,
    )

    coordinate_names = [
        f"{sig_name}({unit})"
        for sig_name, unit in zip(
            column.attrs["sig_name"],
            column.attrs["units"],
        )
    ]

    sample_names = list(data.index)

    return FDataGrid(
        data_matrix=data_matrix,
        grid_points=grid_points,
        dataset_name=name,
        coordinate_names=coordinate_names,
        sample_names=sample_names,
    )


def fetch_physionet(
    name: str,
    *,
    return_X_y: bool = False,
    as_frame: bool = True,
    target_column: str | Sequence[str] | None = None,
    mode: Literal[
        None,
        "pad_left",
        "pad_right",
        "truncate_left",
        "truncate_right",
    ] = None,
    **kwargs: Any,
) -> (
    Bunch
    | Tuple[NDArrayAny, NDArrayAny | None]
    | Tuple[DataFrame, Series | DataFrame | None]
):
    """
    Fetch a dataset from Physionet.

    Args:
        name: Dataset name.
        kwargs: Additional parameters for the function
            :func:`skdatasets.repositories.ucr.fetch`.

    Returns:
        The dataset requested.

    Examples:
        >>> import skfda
        >>> X, y = skfda.datasets.fetch_physionet("ctu-uhb-ctgdb", return_X_y=True, mode="truncate_right")

    """
    repositories = _get_skdatasets_repositories()

    dataset = repositories.physionet.fetch(name, as_frame=True, **kwargs)

    fdatagrid = _physionet_to_fdatagrid(name, data=dataset.frame, mode=mode)

    dataset.frame.loc[:, "signal"] = pd.Series(
        fdatagrid,
        index=dataset.frame.index,
    )

    return repositories.base.dataset_from_dataframe(
        dataset.frame,
        return_X_y=return_X_y,
        as_frame=as_frame,
        target_column=target_column,
    )


def _fetch_cran_no_encoding_warning(*args: Any, **kwargs: Any) -> Any:
    # Probably non thread safe
    with warnings.catch_warnings():
        warnings.filterwarnings(
            "ignore",
            category=UserWarning,
            message="Unknown encoding. Assumed ASCII.",
        )
        return fetch_cran(*args, **kwargs)


def _fetch_elem_stat_learn(name: str) -> Any:
    return _fetch_cran_no_encoding_warning(
        name,
        "ElemStatLearn",
        version="0.1-7.1",
    )


def _fetch_ddalpha(name: str) -> Any:
    return _fetch_cran_no_encoding_warning(name, "ddalpha", version="1.3.4")


def _fetch_fda(name: str) -> Any:
    return _fetch_cran_no_encoding_warning(name, "fda", version="2.4.7")


def _fetch_fda_usc(name: str) -> Any:
    return _fetch_cran_no_encoding_warning(name, "fda.usc", version="1.3.0")


_param_descr = """
    Args:
        return_X_y: Return only the data and target as a tuple.
        as_frame: Return the data in a Pandas Dataframe or Series.
"""

_phoneme_descr = """
    These data arose from a collaboration between  Andreas Buja, Werner
    Stuetzle and Martin Maechler, and it is used as an illustration in the
    paper on Penalized Discriminant Analysis by Hastie, Buja and
    Tibshirani (1995).

    The data were extracted from the TIMIT database (TIMIT
    Acoustic-Phonetic Continuous Speech Corpus, NTIS, US Dept of Commerce)
    which is a widely used resource for research in speech recognition. A
    dataset was formed by selecting five phonemes for
    classification based on digitized speech from this database.   
    phonemes are transcribed as follows: "sh" as in "she", "dcl" as in
    "dark", "iy" as the vowel in "she", "aa" as the vowel in "dark", and
    "ao" as the first vowel in "water". From continuous speech of 50 male
    speakers, 4509 speech frames of 32 msec duration were selected,
    approximately 2 examples of each phoneme from each speaker.  Each
    speech frame is represented by 512 samples at a 16kHz sampling rate,
    and each frame represents one of the above five phonemes. The
    breakdown of the 4509 speech frames into phoneme frequencies is as
    follows:

    === ==== === ==== ===
     aa   ao dcl   iy  sh
    === ==== === ==== ===
    695 1022 757 1163 872
    === ==== === ==== ===

    From each speech frame, a log-periodogram was computed, which is one of
    several widely used methods for casting speech data in a form suitable
    for speech recognition. Thus the data used in what follows consist of
    4509 log-periodograms of length 256, with known class (phoneme)
    memberships.

    The data contain curves sampled at 256 points, a response
    variable, and a column labelled "speaker" identifying the
    different speakers.

    References:
        Hastie, Trevor; Buja, Andreas; Tibshirani, Robert. Penalized
        Discriminant Analysis. Ann. Statist. 23 (1995), no. 1, 73--102.
        doi:10.1214/aos/1176324456.
        https://projecteuclid.org/euclid.aos/1176324456
    """


@overload
def fetch_phoneme(
    *,
    return_X_y: Literal[False] = False,
    as_frame: bool = False,
) -> Bunch:
    pass


@overload
def fetch_phoneme(
    *,
    return_X_y: Literal[True],
    as_frame: Literal[False] = False,
) -> Tuple[FDataGrid, NDArrayInt]:
    pass


@overload
def fetch_phoneme(
    *,
    return_X_y: Literal[True],
    as_frame: Literal[True],
) -> Tuple[DataFrame, Series]:
    pass


def fetch_phoneme(
    *,
    return_X_y: bool = False,
    as_frame: bool = False,
) -> Bunch | Tuple[FDataGrid, NDArrayInt] | Tuple[DataFrame, Series]:
    """
    Load the phoneme dataset.

    The data is obtained from the R package 'ElemStatLearn', which takes it
    from the dataset in `https://web.stanford.edu/~hastie/ElemStatLearn/`.

    """
    descr = _phoneme_descr

    raw_dataset = _fetch_elem_stat_learn("phoneme")

    data = raw_dataset["phoneme"]

    n_points = 256

    curve_data = data.iloc[:, 0:n_points]
    sound = data["g"].values
    speaker = data["speaker"].values

    curves = FDataGrid(
        data_matrix=curve_data.values,
        grid_points=np.linspace(0, 8, n_points),
        domain_range=[0, 8],
        dataset_name="Phoneme",
        argument_names=("frequency (kHz)",),
        coordinate_names=("log-periodogram",),
    )

    curve_name = "log-periodogram"
    target_name = "phoneme"
    frame = None

    if as_frame:
        frame = pd.DataFrame({
            curve_name: curves,
            target_name: sound,
        })
        curves = frame.iloc[:, [0]]
        target = frame.iloc[:, 1]
        meta = pd.Series(speaker, name="speaker")
    else:
        target = sound.codes
        meta = np.array([speaker]).T

    if return_X_y:
        return curves, target

    return Bunch(
        data=curves,
        target=target,
        frame=frame,
        categories={target_name: sound.categories.tolist()},
        feature_names=[curve_name],
        target_names=[target_name],
        meta=meta,
        meta_names=["speaker"],
        DESCR=descr,
    )


if fetch_phoneme.__doc__ is not None:  # docstrings can be stripped off
    fetch_phoneme.__doc__ += _phoneme_descr + _param_descr

_growth_descr = """
    The Berkeley Growth Study (Tuddenham and Snyder, 1954) recorded the
    heights of 54 girls and 39 boys between the ages of 1 and 18 years.
    Heights were measured at 31 ages for each child, and the standard
    error of these measurements was about 3mm, tending to be larger in
    early childhood and lower in later years.

    References:
        Tuddenham, R. D., and Snyder, M. M. (1954) "Physical growth of
        California boys and girls from birth to age 18",
        University of California Publications in Child Development,
        1, 183-364.
"""


@overload
def fetch_growth(
    *,
    return_X_y: Literal[False] = False,
    as_frame: bool = False,
) -> Bunch:
    pass


@overload
def fetch_growth(
    *,
    return_X_y: Literal[True],
    as_frame: Literal[False] = False,
) -> Tuple[FDataGrid, NDArrayInt]:
    pass


@overload
def fetch_growth(
    *,
    return_X_y: Literal[True],
    as_frame: Literal[True],
) -> Tuple[DataFrame, Series]:
    pass


def fetch_growth(
    return_X_y: bool = False,
    as_frame: bool = False,
) -> Bunch | Tuple[FDataGrid, NDArrayInt] | Tuple[DataFrame, Series]:
    """
    Load the Berkeley Growth Study dataset.

    The data is obtained from the R package 'fda', which takes it from the
    Berkeley Growth Study.

    """
    descr = _growth_descr

    raw_dataset = _fetch_fda("growth")

    data = raw_dataset["growth"]

    ages = data["age"]
    females = data["hgtf"].T
    males = data["hgtm"].T

    sex = np.array([0] * males.shape[0] + [1] * females.shape[0])
    curves = FDataGrid(
        data_matrix=np.concatenate((males, females), axis=0),
        grid_points=ages,
        dataset_name="Berkeley Growth Study",
        argument_names=("age",),
        coordinate_names=("height",),
    )

    curve_name = "height"
    target_name = "sex"
    target_categories = ["male", "female"]
    frame = None

    if as_frame:
        sex = pd.Categorical.from_codes(sex, categories=target_categories)
        frame = pd.DataFrame({
            curve_name: curves,
            target_name: sex,
        })
        curves = frame.iloc[:, [0]]
        sex = frame.iloc[:, 1]

    if return_X_y:
        return curves, sex

    return Bunch(
        data=curves,
        target=sex,
        frame=frame,
        categories={target_name: target_categories},
        feature_names=[curve_name],
        target_names=[target_name],
        DESCR=descr,
    )


if fetch_growth.__doc__ is not None:  # docstrings can be stripped off
    fetch_growth.__doc__ += _growth_descr + _param_descr

_tecator_descr = """
    This is the Tecator data set: The task is to predict the fat content of a
    meat sample on the basis of its near infrared absorbance spectrum.

    1. Statement of permission from Tecator (the original data source)

    These data are recorded on a Tecator Infratec Food and Feed Analyzer
    working in the wavelength range 850 - 1050 nm by the Near Infrared
    Transmission (NIT) principle. Each sample contains finely chopped pure
    meat with different moisture, fat and protein contents.

    If results from these data are used in a publication we want you to
    mention the instrument and company name (Tecator) in the publication.
    In addition, please send a preprint of your article to

        Karin Thente, Tecator AB,
        Box 70, S-263 21 Hoganas, Sweden

    The data are available in the public domain with no responsability from
    the original data source. The data can be redistributed as long as this
    permission note is attached.

    For more information about the instrument - call Perstorp Analytical's
    representative in your area.


    2. Description of the data

    For each meat sample the data consists of a 100 channel spectrum of
    absorbances and the contents of moisture (water), fat and protein.
    The absorbance is -log10 of the transmittance
    measured by the spectrometer. The three contents, measured in percent,
    are determined by analytic chemistry.

    There are 215 samples.
"""


@overload
def fetch_tecator(
    *,
    return_X_y: Literal[False] = False,
    as_frame: bool = False,
) -> Bunch:
    pass


@overload
def fetch_tecator(
    *,
    return_X_y: Literal[True],
    as_frame: Literal[False] = False,
) -> Tuple[FDataGrid, NDArrayFloat]:
    pass


@overload
def fetch_tecator(
    *,
    return_X_y: Literal[True],
    as_frame: Literal[True],
) -> Tuple[DataFrame, DataFrame]:
    pass


def fetch_tecator(
    return_X_y: bool = False,
    as_frame: bool = False,
) -> Bunch | Tuple[FDataGrid, NDArrayFloat] | Tuple[DataFrame, DataFrame]:
    """
    Load the Tecator dataset.

    The data is obtained from the R package 'fda.usc', which takes it from
    http://lib.stat.cmu.edu/datasets/tecator.

    """
    descr = _tecator_descr

    raw_dataset = _fetch_fda_usc("tecator")

    data = raw_dataset["tecator"]

    curves = data['absorp.fdata']
    target = data['y'].rename(columns=str.lower)
    # Wavelength units are wrongly labeled as mm
    curves.argument_names = [curves.argument_names[0].replace("mm", "nm")]
    feature_name = curves.dataset_name.lower()
    target_names = target.columns.values.tolist()

    frame = None

    if as_frame:
        curves = pd.DataFrame({feature_name: curves})
        frame = pd.concat([curves, target], axis=1)
    else:
        target = target.values

    if return_X_y:
        return curves, target

    return Bunch(
        data=curves,
        target=target,
        frame=frame,
        categories={},
        feature_names=[feature_name],
        target_names=target_names,
        DESCR=descr,
    )


if fetch_tecator.__doc__ is not None:  # docstrings can be stripped off
    fetch_tecator.__doc__ += _tecator_descr + _param_descr

_medflies_descr = """
    The data set medfly1000.dat  consists of number of eggs laid daily for
    each of 1000 medflies (Mediterranean fruit flies, Ceratitis capitata)
    until time of death. Data were obtained in Dr. Carey's laboratory.
    A description of the experiment which was done by Professor Carey of
    UC Davis and collaborators in a medfly rearing facility in
    Mexico is in Carey et al.(1998) below. The main questions are to
    explore the relationship of age patterns of fecundity to mortality,
    longevity and lifetime reproduction.

    A basic finding was that individual mortality is associated with the
    time-dynamics of the egg-laying trajectory. An approximate parametric model
    of the egg laying process was developed and used in Müller et al. (2001).
    Nonparametric approaches which extend principal component analysis for
    curve data to the situation when covariates are present have been
    developed and discussed in  Chiou, Müller and Wang (2003)
    and Chiou et al. (2003).

    References:
        Carey, J.R., Liedo, P., Müller, H.G., Wang, J.L., Chiou, J.M. (1998).
        Relationship of age patterns of fecundity to mortality, longevity,
        and lifetime reproduction in a large cohort of Mediterranean fruit
        fly females. J. of Gerontology --Biological Sciences 53, 245-251.

        Chiou, J.M., Müller, H.G., Wang, J.L. (2003). Functional
        quasi-likelihood regression models with smooth random effects.
        J. Royal Statist. Soc. B65, 405-423. (PDF)

        Chiou, J.M., Müller, H.G., Wang, J.L., Carey, J.R. (2003). A functional
        multiplicative effects model for longitudinal data, with
        application to reproductive histories of female medflies.
        Statistica Sinica 13, 1119-1133. (PDF)

        Chiou, J.M., Müller, H.G., Wang, J.L. (2004).Functional response
        models. Statistica Sinica 14,675-693. (PDF)
"""


@overload
def fetch_medflies(
    *,
    return_X_y: Literal[False] = False,
    as_frame: bool = False,
) -> Bunch:
    pass


@overload
def fetch_medflies(
    *,
    return_X_y: Literal[True],
    as_frame: Literal[False] = False,
) -> Tuple[FDataGrid, NDArrayInt]:
    pass


@overload
def fetch_medflies(
    *,
    return_X_y: Literal[True],
    as_frame: Literal[True],
) -> Tuple[DataFrame, Series]:
    pass


def fetch_medflies(
    return_X_y: bool = False,
    as_frame: bool = False,
) -> Bunch | Tuple[FDataGrid, NDArrayInt] | Tuple[DataFrame, Series]:
    """
    Load the Medflies dataset.

    The data is obtained from the R package 'ddalpha', which its a modification
    of the dataset in http://www.stat.ucdavis.edu/~wang/data/medfly1000.htm.

    """
    descr = _medflies_descr

    raw_dataset = _fetch_ddalpha("medflies")

    data = raw_dataset["medflies"]

    curves = data[0]

    unique = np.unique(data[1], return_inverse=True)
    target_categories = [unique[0][1], unique[0][0]]
    target = 1 - unique[1]
    curve_name = 'eggs'
    target_name = "lifetime"

    frame = None

    if as_frame:
        target = pd.Categorical.from_codes(
            target,
            categories=target_categories,
        )
        frame = pd.DataFrame({
            curve_name: curves,
            target_name: target,
        })
        curves = frame.iloc[:, [0]]
        target = frame.iloc[:, 1]

    if return_X_y:
        return curves, target

    return Bunch(
        data=curves,
        target=target,
        frame=frame,
        categories={target_name: target_categories},
        feature_names=[curve_name],
        target_names=[target_name],
        DESCR=descr,
    )


if fetch_medflies.__doc__ is not None:  # docstrings can be stripped off
    fetch_medflies.__doc__ += _medflies_descr + _param_descr

_weather_descr = """
    Daily temperature and precipitation at 35 different locations in Canada
    averaged over 1960 to 1994.

    References:
        Ramsay, James O., and Silverman, Bernard W. (2006),
        Functional Data Analysis, 2nd ed. , Springer, New York.

        Ramsay, James O., and Silverman, Bernard W. (2002),
        Applied Functional Data Analysis, Springer, New York
"""


@overload
def fetch_weather(
    *,
    return_X_y: Literal[False] = False,
    as_frame: bool = False,
) -> Bunch:
    pass


@overload
def fetch_weather(
    *,
    return_X_y: Literal[True],
    as_frame: Literal[False] = False,
) -> Tuple[FDataGrid, NDArrayInt]:
    pass


@overload
def fetch_weather(
    *,
    return_X_y: Literal[True],
    as_frame: Literal[True],
) -> Tuple[DataFrame, Series]:
    pass


def fetch_weather(
    return_X_y: bool = False,
    as_frame: bool = False,
) -> Bunch | Tuple[FDataGrid, NDArrayInt] | Tuple[DataFrame, Series]:
    """
    Load the Canadian Weather dataset.

    The data is obtained from the R package 'fda' from CRAN.

    """
    descr = _weather_descr

    data = _fetch_fda("CanadianWeather")["CanadianWeather"]

    # Axes 0 and 1 must be transposed since in the downloaded dataset the
    # data_matrix shape is (nfeatures, n_samples, dim_codomain) while our
    # data_matrix shape is (n_samples, nfeatures, dim_codomain).
    temp_prec_daily = np.transpose(
        np.asarray(data["dailyAv"])[:, :, 0:2], axes=(1, 0, 2),
    )

    days_in_year = 365

    curves = FDataGrid(
        data_matrix=temp_prec_daily,
        grid_points=np.arange(0, days_in_year) + 0.5,
        domain_range=(0, days_in_year),
        dataset_name="Canadian Weather",
        sample_names=data["place"],
        argument_names=("day",),
        coordinate_names=(
            "temperature (ºC)",
            "precipitation (mm.)",
        ),
    )

    curve_name = "daily averages"
    target_name = "region"
    target_categories, target = np.unique(data["region"], return_inverse=True)

    frame = None

    if as_frame:
        target = pd.Categorical.from_codes(
            target,
            categories=target_categories,
        )
        frame = pd.DataFrame({
            curve_name: curves,
            "place": data["place"],
            "province": data["province"],
            "latitude": np.asarray(data["coordinates"])[:, 0],
            "longitude": np.asarray(data["coordinates"])[:, 1],
            "index": data["geogindex"],
            "monthly temperatures": np.asarray(
                data["monthlyTemp"],
            ).T.tolist(),
            "monthly precipitation": np.asarray(
                data["monthlyPrecip"],
            ).T.tolist(),
            target_name: target,
        })
        X = frame.iloc[:, :-1]
        target = frame.iloc[:, -1]
        feature_names = list(X.columns.values)

        additional_dict = {}
    else:
        feature_names = [curve_name]
        X = curves
        meta = np.concatenate(
            (
                np.array(data["place"], dtype=np.object_)[:, np.newaxis],
                np.array(data["province"], dtype=np.object_)[:, np.newaxis],
                np.asarray(data["coordinates"], dtype=np.object_),
                np.array(data["geogindex"], dtype=np.object_)[:, np.newaxis],
                np.asarray(data["monthlyTemp"]).T.tolist(),
                np.asarray(data["monthlyPrecip"]).T.tolist(),
            ),
            axis=1,
        )
        meta_names = [
            "place",
            "province",
            "latitude",
            "longitude",
            "index",
            "monthly temperatures",
            "monthly precipitation",
        ]

        additional_dict = {
            "meta": meta,
            "meta_names": meta_names,
        }

    if return_X_y:
        return X, target

    return Bunch(
        data=X,
        target=target,
        frame=frame,
        categories={target_name: target_categories},
        feature_names=feature_names,
        target_names=[target_name],
        **additional_dict,
        DESCR=descr,
    )


if fetch_weather.__doc__ is not None:  # docstrings can be stripped off
    fetch_weather.__doc__ += _weather_descr + _param_descr

_aemet_descr = """
    Series of daily summaries of 73 spanish weather stations selected for the
    period 1980-2009. The dataset contains the geographic information of each
    station and the average for the period 1980-2009 of daily temperature,
    daily precipitation and daily wind speed. Meteorological State Agency of
    Spain (AEMET), http://www.aemet.es/. Government of Spain.

    Authors:
        Manuel Febrero Bande, Manuel Oviedo de la Fuente <manuel.oviedo@usc.es>

    Source:
        The data were obtained from the FTP of AEMET in 2009.
"""


@overload
def fetch_aemet(
    *,
    return_X_y: Literal[False] = False,
    as_frame: bool = False,
) -> Bunch:
    pass


@overload
def fetch_aemet(
    *,
    return_X_y: Literal[True],
    as_frame: Literal[False] = False,
) -> Tuple[FDataGrid, None]:
    pass


@overload
def fetch_aemet(
    *,
    return_X_y: Literal[True],
    as_frame: Literal[True],
) -> Tuple[DataFrame, None]:
    pass


def fetch_aemet(  # noqa: WPS210
    return_X_y: bool = False,
    as_frame: bool = False,
) -> Bunch | Tuple[FDataGrid, None] | Tuple[DataFrame, None]:
    """
    Load the Spanish Weather dataset.

    The data is obtained from the R package 'fda.usc' from CRAN.

    """
    descr = _aemet_descr

    data = _fetch_fda_usc("aemet")["aemet"]

    days_in_year = 365

    data_matrix = np.empty((73, days_in_year, 3))
    data_matrix[:, :, 0] = data["temp"].data_matrix[:, :, 0]
    data_matrix[:, :, 1] = data["logprec"].data_matrix[:, :, 0]
    data_matrix[:, :, 2] = data["wind.speed"].data_matrix[:, :, 0]

    curves = data["temp"].copy(
        data_matrix=data_matrix,
        grid_points=np.arange(0, days_in_year) + 0.5,
        domain_range=(0, days_in_year),
        dataset_name="AEMET",
        sample_names=data["df"].iloc[:, 1],
        argument_names=("day",),
        coordinate_names=(
            "temperature (ºC)",
            "logprecipitation",
            "wind speed (m/s)",
        ),
    )

    curve_name = "daily averages"
    df_names = [
        "index",
        "place",
        "province",
        "altitude",
        "longitude",
        "latitude",
    ]
    df_indexes = np.array([0, 1, 2, 3, 6, 7])

    frame = None

    if as_frame:
        frame = pd.DataFrame({
            curve_name: curves,
            **{
                n: data["df"].iloc[:, d]
                for (n, d) in zip(df_names, df_indexes)
            },
        })
        X = frame
        feature_names = list(X.columns.values)

        additional_dict = {}

    else:
        feature_names = [curve_name]
        X = curves
        meta = np.asarray(data["df"])[:, df_indexes]
        meta_names = df_names
        additional_dict = {
            "meta": meta,
            "meta_names": meta_names,
        }

    if return_X_y:
        return X, None

    return Bunch(
        data=X,
        target=None,
        frame=frame,
        categories={},
        feature_names=feature_names,
        **additional_dict,
        DESCR=descr,
    )


if fetch_aemet.__doc__ is not None:  # docstrings can be stripped off
    fetch_aemet.__doc__ += _aemet_descr + _param_descr


_octane_descr = """
    Near infrared (NIR) spectra of gasoline samples, with wavelengths ranging
    from 1102nm to 1552nm with measurements every two nm.
    This dataset contains six outliers to which ethanol was added, which is
    required in some states. See [RDEH2006]_ and [HuRS2015]_ for further
    details.

    The data is labeled according to this different composition.

    Source:
        Esbensen K. (2001). Multivariate data analysis in practice. 5th edn.
        Camo Software, Trondheim, Norway.

    References:
        ..  [RDEH2006] Rousseeuw, Peter & Debruyne, Michiel & Engelen, Sanne &
            Hubert, Mia. (2006). Robustness and Outlier Detection in
            Chemometrics. Critical Reviews in Analytical Chemistry. 36.
            221-242. 10.1080/10408340600969403.
        ..  [HuRS2015] Hubert, Mia & Rousseeuw, Peter & Segaert, Pieter.
            (2015). Multivariate functional outlier detection. Statistical
            Methods and Applications. 24. 177-202. 10.1007/s10260-015-0297-8.

"""


@overload
def fetch_octane(
    *,
    return_X_y: Literal[False] = False,
    as_frame: bool = False,
) -> Bunch:
    pass


@overload
def fetch_octane(
    *,
    return_X_y: Literal[True],
    as_frame: Literal[False] = False,
) -> Tuple[FDataGrid, NDArrayInt]:
    pass


@overload
def fetch_octane(
    *,
    return_X_y: Literal[True],
    as_frame: Literal[True],
) -> Tuple[DataFrame, Series]:
    pass


def fetch_octane(
    return_X_y: bool = False,
    as_frame: bool = False,
) -> Bunch | Tuple[FDataGrid, NDArrayInt] | Tuple[DataFrame, Series]:
    """Load near infrared spectra of gasoline samples.

    This function fetchs the octane dataset from the R package 'mrfDepth'
    from CRAN.

    """
    descr = _octane_descr

    # octane file from mrfDepth R package
    raw_dataset = fetch_cran("octane", "mrfDepth", version="1.0.11")
    data = raw_dataset['octane'][..., 0].T

    # The R package only stores the values of the curves, but the paper
    # describes the rest of the data. According to [RDEH2006], Section 5.4:

    # "wavelengths ranging from 1102nm to 1552nm with measurements every two
    # nm.""
    wavelength_start = 1102
    wavelength_end = 1552
    wavelength_count = 226

    grid_points = np.linspace(
        wavelength_start,
        wavelength_end,
        wavelength_count,
    )

    # "The octane data set contains six outliers (25, 26, 36–39) to which
    # alcohol was added".
    target = np.zeros(len(data), dtype=np.bool_)
    target[24:26] = 1  # noqa: WPS432
    target[35:39] = 1  # noqa: WPS432

    target_name = "is outlier"

    curve_name = "absorbances"

    curves = FDataGrid(
        data,
        grid_points=grid_points,
        dataset_name="octane",
        argument_names=("wavelength (nm)",),
        coordinate_names=("absorbances",),
    )

    frame = None

    if as_frame:
        frame = pd.DataFrame({
            curve_name: curves,
            target_name: target,
        })
        curves = frame.iloc[:, [0]]
        target = frame.iloc[:, 1]

    if return_X_y:
        return curves, target

    return Bunch(
        data=curves,
        target=target,
        frame=frame,
        categories={},
        feature_names=[curve_name],
        target_names=[target_name],
        DESCR=descr,
    )


if fetch_octane.__doc__ is not None:  # docstrings can be stripped off
    fetch_octane.__doc__ += _octane_descr + _param_descr

_gait_descr = """
    Angles formed by the hip and knee of each of 39 children over each boy
    gait cycle.

    References:
        Ramsay, James O., and Silverman, Bernard W. (2006),
        Functional Data Analysis, 2nd ed. , Springer, New York.

        Ramsay, James O., and Silverman, Bernard W. (2002),
        Applied Functional Data Analysis, Springer, New York
"""


@overload
def fetch_gait(
    *,
    return_X_y: Literal[False] = False,
    as_frame: bool = False,
) -> Bunch:
    pass


@overload
def fetch_gait(
    *,
    return_X_y: Literal[True],
    as_frame: Literal[False] = False,
) -> Tuple[FDataGrid, None]:
    pass


@overload
def fetch_gait(
    *,
    return_X_y: Literal[True],
    as_frame: Literal[True],
) -> Tuple[DataFrame, None]:
    pass


def fetch_gait(
    return_X_y: bool = False,
    as_frame: bool = False,
) -> Bunch | Tuple[FDataGrid, None] | Tuple[DataFrame, None]:
    """
    Load the GAIT dataset.

    The data is obtained from the R package 'fda' from CRAN.

    """
    descr = _gait_descr

    raw_data = _fetch_fda("gait")

    data = raw_data["gait"]

    data_matrix = np.asarray(data)
    data_matrix = np.transpose(data_matrix, axes=(1, 0, 2))
    grid_points = np.asarray(data.coords.get('dim_0'), dtype=np.float64)
    sample_names = list(
        np.asarray(data.coords.get('dim_1'), dtype=np.str_),
    )
    feature_name = 'gait'

    curves = FDataGrid(
        data_matrix=data_matrix,
        grid_points=grid_points,
        dataset_name=feature_name,
        sample_names=sample_names,
        argument_names=("time (proportion of gait cycle)",),
        coordinate_names=(
            "hip angle (degrees)",
            "knee angle (degrees)",
        ),
    )

    frame = None

    if as_frame:
        curves = pd.DataFrame({feature_name: curves})
        frame = curves

    if return_X_y:
        return curves, None

    return Bunch(
        data=curves,
        target=None,
        frame=frame,
        categories={},
        feature_names=[feature_name],
        target_names=[],
        DESCR=descr,
    )


if fetch_gait.__doc__ is not None:  # docstrings can be stripped off
    fetch_gait.__doc__ += _gait_descr + _param_descr

_handwriting_descr = """
    Data representing the X-Y coordinates along time obtained while
    writing the word "fda". The sample contains 20 instances measured over
    2.3 seconds that had been aligned for a better understanding. Each instance
    is formed by 1401 coordinate values.

    References:
        Ramsay, James O., and Silverman, Bernard W. (2006),
        Functional Data Analysis, 2nd ed. , Springer, New York.
"""


@overload
def fetch_handwriting(
    *,
    return_X_y: Literal[False] = False,
    as_frame: bool = False,
) -> Bunch:
    pass


@overload
def fetch_handwriting(
    *,
    return_X_y: Literal[True],
    as_frame: Literal[False] = False,
) -> Tuple[FDataGrid, None]:
    pass


@overload
def fetch_handwriting(
    *,
    return_X_y: Literal[True],
    as_frame: Literal[True],
) -> Tuple[DataFrame, None]:
    pass


def fetch_handwriting(
    return_X_y: bool = False,
    as_frame: bool = False,
) -> Bunch | Tuple[FDataGrid, None] | Tuple[DataFrame, None]:
    """
    Load the HANDWRIT dataset.

    The data is obtained from the R package 'fda' from CRAN.

    """
    descr = _handwriting_descr

    raw_data = _fetch_fda("handwrit")

    data = raw_data["handwrit"]

    data_matrix = np.asarray(data)
    data_matrix = np.transpose(data_matrix, axes=(1, 0, 2))
    grid_points = np.asarray(data.coords.get('dim_0'), dtype=np.float64)
    sample_names = list(
        np.asarray(data.coords.get('dim_1'), dtype=np.str_),
    )
    feature_name = 'handwrit'

    curves = FDataGrid(
        data_matrix=data_matrix,
        grid_points=grid_points,
        dataset_name=feature_name,
        sample_names=sample_names,
        argument_names=("time",),
        coordinate_names=(
            "x coordinates",
            "y coordinates",
        ),
    )

    frame = None

    if as_frame:
        curves = pd.DataFrame({feature_name: curves})
        frame = curves

    if return_X_y:
        return curves, None

    return Bunch(
        data=curves,
        target=None,
        frame=frame,
        categories={},
        feature_names=[feature_name],
        target_names=[],
        DESCR=descr,
    )


if fetch_handwriting.__doc__ is not None:  # docstrings can be stripped off
    fetch_handwriting.__doc__ += _handwriting_descr + _param_descr

_nox_descr_template = """
    NOx levels measured every hour by a control station in Poblenou in
    Barcelona (Spain) {cite}.

    References:
        {bibliography}

"""

_nox_descr = _nox_descr_template.format(
    cite="[1]",
    bibliography="[1] M. Febrero, P. Galeano, and W. González‐Manteiga, "
    "“Outlier detection in functional data by depth measures, with "
    "application to identify abnormal NOx levels,” Environmetrics, vol. 19, "
    "no. 4, pp. 331–345, Jun. 2008, doi: 10.1002/env.878.",
)


@overload
def fetch_nox(
    *,
    return_X_y: Literal[False] = False,
    as_frame: bool = False,
) -> Bunch:
    pass


@overload
def fetch_nox(
    *,
    return_X_y: Literal[True],
    as_frame: Literal[False] = False,
) -> Tuple[FDataGrid, NDArrayInt]:
    pass


@overload
def fetch_nox(
    *,
    return_X_y: Literal[True],
    as_frame: Literal[True],
) -> Tuple[DataFrame, DataFrame]:
    pass


def fetch_nox(
    return_X_y: bool = False,
    as_frame: bool = False,
) -> Bunch | Tuple[FDataGrid, NDArrayInt] | Tuple[DataFrame, DataFrame]:
    """
    Load the NOx dataset.

    The data is obtained from the R package 'fda.usc'.

    """
    descr = _nox_descr

    raw_dataset = _fetch_fda_usc("poblenou")

    data = raw_dataset["poblenou"]

    curves = data['nox']
    target = data['df'].iloc[:, 2]
    weekend = (
        (data['df'].iloc[:, 1] == "6")
        | (data['df'].iloc[:, 1] == "7")
    )
    target[weekend] = "1"
    target = pd.Series(
        target.values.codes.astype(np.bool_),
        name="festive day",
    )
    curves.coordinate_names = ["$mglm^3$"]
    feature_name = curves.dataset_name.lower()
    target_names = target.values.tolist()

    frame = None

    if as_frame:
        curves = pd.DataFrame({feature_name: curves})
        frame = pd.concat([curves, target], axis=1)
    else:
        target = target.values

    if return_X_y:
        return curves, target

    return Bunch(
        data=curves,
        target=target,
        frame=frame,
        categories={},
        feature_names=[feature_name],
        target_names=target_names,
        DESCR=descr,
    )


if fetch_nox.__doc__ is not None:  # docstrings can be stripped off
    fetch_nox.__doc__ += _nox_descr_template.format(
        cite=":footcite:`febrero++_2008_outlier`",
        bibliography=".. footbibliography::"
    ) + _param_descr

_mco_descr_template = """
    The mithochondiral calcium overload (MCO) was measured in two groups
    (control and treatment) every 10 seconds during an hour in isolated mouse
    cardiac cells. In fact, due to technical reasons, the original experiment
    [see {cite}] was performed twice, using both the
    "intact", original cells and "permeabilized" cells (a condition related
    to the mitochondrial membrane).

    References:
        {bibliography}

"""

_mco_descr = _mco_descr_template.format(
    cite="Ruiz-Meana et. al. (2003)",
    bibliography="[1] M. Ruiz-Meana, D. Garcia-Dorado, P. Pina, J. Inserte, "
    "L. Agulló, and J. Soler-Soler, “Cariporide preserves mitochondrial "
    "proton gradient and delays ATP depletion in cardiomyocytes during "
    "ischemic conditions,” Am. J. Physiol. Heart Circ. Physiol., vol. 285, "
    "no. 3, pp. H999-1006, Sep. 2003, doi: 10.1152/ajpheart.00035.2003.",
)


@overload
def fetch_mco(
    *,
    return_X_y: Literal[False] = False,
    as_frame: bool = False,
) -> Bunch:
    pass


@overload
def fetch_mco(
    *,
    return_X_y: Literal[True],
    as_frame: Literal[False] = False,
) -> Tuple[FDataGrid, NDArrayInt]:
    pass


@overload
def fetch_mco(
    *,
    return_X_y: Literal[True],
    as_frame: Literal[True],
) -> Tuple[DataFrame, DataFrame]:
    pass


def fetch_mco(
    return_X_y: bool = False,
    as_frame: bool = False,
) -> Bunch | Tuple[FDataGrid, NDArrayInt] | Tuple[DataFrame, DataFrame]:
    """
    Load the mithochondiral calcium overload (MCO) dataset.

    The data is obtained from the R package 'fda.usc'.

    """
    descr = _mco_descr

    raw_dataset = _fetch_fda_usc("MCO")

    data = raw_dataset["MCO"]

    curves = data['intact']
    target = pd.Series(
        data['classintact'].rename_categories(["control", "treatment"]),
        name="group",
    )
    feature_name = curves.dataset_name.lower()
    target_names = target.values.tolist()

    frame = None

    if as_frame:
        curves = pd.DataFrame({feature_name: curves})
        frame = pd.concat([curves, target], axis=1)
    else:
        target = target.values.codes

    if return_X_y:
        return curves, target

    return Bunch(
        data=curves,
        target=target,
        frame=frame,
        categories={},
        feature_names=[feature_name],
        target_names=target_names,
        DESCR=descr,
    )


if fetch_mco.__doc__ is not None:  # docstrings can be stripped off
    fetch_mco.__doc__ += _mco_descr_template.format(
        cite=":footcite:`ruiz++_2003_cariporide`",
        bibliography=".. footbibliography::",
    ) + _param_descr<|MERGE_RESOLUTION|>--- conflicted
+++ resolved
@@ -1,11 +1,7 @@
 from __future__ import annotations
 
 import warnings
-<<<<<<< HEAD
-from typing import Any, Mapping, Optional, Sequence, Tuple, Union, overload
-=======
 from typing import Any, Mapping, Tuple, overload
->>>>>>> 7ceb9874
 
 import numpy as np
 import pandas as pd
@@ -16,13 +12,8 @@
 import rdata
 import skdatasets
 
-<<<<<<< HEAD
-from .. import FDataGrid
-from ..representation._typing import NDArrayAny
-=======
 from ..representation import FDataGrid
 from ..typing._numpy import NDArrayFloat, NDArrayInt
->>>>>>> 7ceb9874
 
 
 def _get_skdatasets_repositories() -> Any:
