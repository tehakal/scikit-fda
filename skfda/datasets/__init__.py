--- conflicted
+++ resolved
@@ -1,21 +1,3 @@
-<<<<<<< HEAD
-from ._real_datasets import (
-    fdata_constructor,
-    fetch_aemet,
-    fetch_cran,
-    fetch_gait,
-    fetch_growth,
-    fetch_handwriting,
-    fetch_mco,
-    fetch_medflies,
-    fetch_nox,
-    fetch_octane,
-    fetch_phoneme,
-    fetch_physionet,
-    fetch_tecator,
-    fetch_ucr,
-    fetch_weather,
-=======
 from typing import TYPE_CHECKING
 
 import lazy_loader as lazy
@@ -35,6 +17,7 @@
             "fetch_nox",
             "fetch_octane",
             "fetch_phoneme",
+            "fetch_physionet",
             "fetch_tecator",
             "fetch_ucr",
             "fetch_weather",
@@ -48,7 +31,6 @@
             "make_sinusoidal_process",
         ],
     },
->>>>>>> 7ceb9874
 )
 
 if TYPE_CHECKING:
@@ -64,6 +46,7 @@
         fetch_nox as fetch_nox,
         fetch_octane as fetch_octane,
         fetch_phoneme as fetch_phoneme,
+        fetch_physionet as fetch_physionet,
         fetch_tecator as fetch_tecator,
         fetch_ucr as fetch_ucr,
         fetch_weather as fetch_weather,
